/*
 * Copyright 2012-2019 the original author or authors.
 *
 * Licensed under the Apache License, Version 2.0 (the "License");
 * you may not use this file except in compliance with the License.
 * You may obtain a copy of the License at
 *
 *      https://www.apache.org/licenses/LICENSE-2.0
 *
 * Unless required by applicable law or agreed to in writing, software
 * distributed under the License is distributed on an "AS IS" BASIS,
 * WITHOUT WARRANTIES OR CONDITIONS OF ANY KIND, either express or implied.
 * See the License for the specific language governing permissions and
 * limitations under the License.
 */

package org.springframework.boot.autoconfigure.orm.jpa;

import java.util.Collections;

import javax.sql.DataSource;

import org.junit.jupiter.api.Test;

import org.springframework.boot.autoconfigure.AutoConfigurations;
import org.springframework.boot.autoconfigure.jdbc.DataSourceAutoConfiguration;
import org.springframework.boot.jdbc.SchemaManagement;
import org.springframework.boot.jdbc.SchemaManagementProvider;
import org.springframework.boot.test.context.runner.ApplicationContextRunner;

import static org.assertj.core.api.Assertions.assertThat;
import static org.mockito.BDDMockito.given;
import static org.mockito.Mockito.mock;

/**
 * Tests for {@link HibernateDefaultDdlAutoProvider}.
 *
 * @author Stephane Nicoll
 */
public class HibernateDefaultDdlAutoProviderTests {

	private final ApplicationContextRunner contextRunner = new ApplicationContextRunner()
			.withConfiguration(
					AutoConfigurations.of(DataSourceAutoConfiguration.class, HibernateJpaAutoConfiguration.class))
			.withPropertyValues("spring.datasource.initialization-mode:never");

	@Test
<<<<<<< HEAD
=======
	public void defaultDdlAutoForMysql() {
		// Set up environment so we get a MySQL database but don't require server to be
		// running...
		this.contextRunner
				.withPropertyValues("spring.datasource.type:" + org.apache.tomcat.jdbc.pool.DataSource.class.getName(),
						"spring.datasource.database:mysql", "spring.datasource.url:jdbc:mysql://localhost/nonexistent",
						"spring.jpa.database:MYSQL")
				.run((context) -> {
					HibernateDefaultDdlAutoProvider ddlAutoProvider = new HibernateDefaultDdlAutoProvider(
							Collections.emptyList());
					assertThat(ddlAutoProvider.getDefaultDdlAuto(context.getBean(DataSource.class))).isEqualTo("none");

				});
	}

	@Test
>>>>>>> 24925c3d
	public void defaultDDlAutoForEmbedded() {
		this.contextRunner.run((context) -> {
			HibernateDefaultDdlAutoProvider ddlAutoProvider = new HibernateDefaultDdlAutoProvider(
					Collections.emptyList());
			assertThat(ddlAutoProvider.getDefaultDdlAuto(context.getBean(DataSource.class))).isEqualTo("create-drop");
		});
	}

	@Test
	public void defaultDDlAutoForEmbeddedWithPositiveContributor() {
		this.contextRunner.run((context) -> {
			DataSource dataSource = context.getBean(DataSource.class);
			SchemaManagementProvider provider = mock(SchemaManagementProvider.class);
			given(provider.getSchemaManagement(dataSource)).willReturn(SchemaManagement.MANAGED);
			HibernateDefaultDdlAutoProvider ddlAutoProvider = new HibernateDefaultDdlAutoProvider(
					Collections.singletonList(provider));
			assertThat(ddlAutoProvider.getDefaultDdlAuto(dataSource)).isEqualTo("none");
		});
	}

	@Test
	public void defaultDDlAutoForEmbeddedWithNegativeContributor() {
		this.contextRunner.run((context) -> {
			DataSource dataSource = context.getBean(DataSource.class);
			SchemaManagementProvider provider = mock(SchemaManagementProvider.class);
			given(provider.getSchemaManagement(dataSource)).willReturn(SchemaManagement.UNMANAGED);
			HibernateDefaultDdlAutoProvider ddlAutoProvider = new HibernateDefaultDdlAutoProvider(
					Collections.singletonList(provider));
			assertThat(ddlAutoProvider.getDefaultDdlAuto(dataSource)).isEqualTo("create-drop");
		});
	}

}<|MERGE_RESOLUTION|>--- conflicted
+++ resolved
@@ -45,25 +45,6 @@
 			.withPropertyValues("spring.datasource.initialization-mode:never");
 
 	@Test
-<<<<<<< HEAD
-=======
-	public void defaultDdlAutoForMysql() {
-		// Set up environment so we get a MySQL database but don't require server to be
-		// running...
-		this.contextRunner
-				.withPropertyValues("spring.datasource.type:" + org.apache.tomcat.jdbc.pool.DataSource.class.getName(),
-						"spring.datasource.database:mysql", "spring.datasource.url:jdbc:mysql://localhost/nonexistent",
-						"spring.jpa.database:MYSQL")
-				.run((context) -> {
-					HibernateDefaultDdlAutoProvider ddlAutoProvider = new HibernateDefaultDdlAutoProvider(
-							Collections.emptyList());
-					assertThat(ddlAutoProvider.getDefaultDdlAuto(context.getBean(DataSource.class))).isEqualTo("none");
-
-				});
-	}
-
-	@Test
->>>>>>> 24925c3d
 	public void defaultDDlAutoForEmbedded() {
 		this.contextRunner.run((context) -> {
 			HibernateDefaultDdlAutoProvider ddlAutoProvider = new HibernateDefaultDdlAutoProvider(
