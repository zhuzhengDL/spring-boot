[[boot-features]]
= Spring Boot Features
include::attributes.adoc[]

This section dives into the details of Spring Boot.
Here you can learn about the key features that you may want to use and customize.
If you have not already done so, you might want to read the "<<getting-started.adoc#getting-started>>" and "<<using-spring-boot.adoc#using-boot>>" sections, so that you have a good grounding of the basics.



[[boot-features-spring-application]]
== SpringApplication
The `SpringApplication` class provides a convenient way to bootstrap a Spring application that is started from a `main()` method.
In many situations, you can delegate to the static `SpringApplication.run` method, as shown in the following example:

[source,java,indent=0]
----
	public static void main(String[] args) {
		SpringApplication.run(MySpringConfiguration.class, args);
	}
----

When your application starts, you should see something similar to the following output:

[indent=0,subs="attributes"]
----
  .   ____          _            __ _ _
 /\\ / ___'_ __ _ _(_)_ __  __ _ \ \ \ \
( ( )\___ | '_ | '_| | '_ \/ _` | \ \ \ \
 \\/  ___)| |_)| | | | | || (_| |  ) ) ) )
  '  |____| .__|_| |_|_| |_\__, | / / / /
 =========|_|==============|___/=/_/_/_/
 :: Spring Boot ::   v{spring-boot-version}

2019-04-31 13:09:54.117  INFO 56603 --- [           main] o.s.b.s.app.SampleApplication            : Starting SampleApplication v0.1.0 on mycomputer with PID 56603 (/apps/myapp.jar started by pwebb)
2019-04-31 13:09:54.166  INFO 56603 --- [           main] ationConfigServletWebServerApplicationContext : Refreshing org.springframework.boot.web.servlet.context.AnnotationConfigServletWebServerApplicationContext@6e5a8246: startup date [Wed Jul 31 00:08:16 PDT 2013]; root of context hierarchy
2019-04-01 13:09:56.912  INFO 41370 --- [           main] .t.TomcatServletWebServerFactory : Server initialized with port: 8080
2019-04-01 13:09:57.501  INFO 41370 --- [           main] o.s.b.s.app.SampleApplication            : Started SampleApplication in 2.992 seconds (JVM running for 3.658)
----

By default, `INFO` logging messages are shown, including some relevant startup details, such as the user that launched the application.
If you need a log level other than `INFO`, you can set it, as described in <<boot-features-custom-log-levels>>.
The application version is determined using the implementation version from the main application class's package.
Startup information logging can be turned off by setting `spring.main.log-startup-info` to `false`.
This will also turn off logging of the application's active profiles.

TIP: To add additional logging during startup, you can override `logStartupInfo(boolean)` in a subclass of `SpringApplication`.


[[boot-features-startup-failure]]
=== Startup Failure
If your application fails to start, registered `FailureAnalyzers` get a chance to provide a dedicated error message and a concrete action to fix the problem.
For instance, if you start a web application on port `8080` and that port is already in use, you should see something similar to the following message:

[indent=0]
----
	***************************
	APPLICATION FAILED TO START
	***************************

	Description:

	Embedded servlet container failed to start. Port 8080 was already in use.

	Action:

	Identify and stop the process that's listening on port 8080 or configure this application to listen on another port.
----

NOTE: Spring Boot provides numerous `FailureAnalyzer` implementations, and you can <<howto.adoc#howto-failure-analyzer,add your own>>.

If no failure analyzers are able to handle the exception, you can still display the full conditions report to better understand what went wrong.
To do so, you need to <<boot-features-external-config,enable the `debug` property>> or <<boot-features-custom-log-levels,enable `DEBUG` logging>> for `org.springframework.boot.autoconfigure.logging.ConditionEvaluationReportLoggingListener`.

For instance, if you are running your application by using `java -jar`, you can enable the `debug` property as follows:

[indent=0,subs="attributes"]
----
	$ java -jar myproject-0.0.1-SNAPSHOT.jar --debug
----



[[boot-features-lazy-initialization]]
=== Lazy Initialization
`SpringApplication` allows an application to be initialized lazily.
When lazy initialization is enabled, beans are created as they are needed rather than during application startup.
As a result, enabling lazy initialization can reduce the time that it takes your application to start.
In a web application, enabling lazy initialization will result in many web-related beans not being initialized until an HTTP request is received.

A downside of lazy initialization is that it can delay the discovery of a problem with the application.
If a misconfigured bean is initialized lazily, a failure will no longer occur during startup and the problem will only become apparent when the bean is initialized.
Care must also be taken to ensure that the JVM has sufficient memory to accommodate all of the application's beans and not just those that are initialized during startup.
For these reasons, lazy initialization is not enabled by default and it is recommended that fine-tuning of the JVM's heap size is done before enabling lazy initialization.

Lazy initialization can be enabled programmatically using the `lazyInitialization` method on `SpringApplicationBuilder` or the `setLazyInitialization` method on `SpringApplication`.
Alternatively, it can be enabled using the configprop:spring.main.lazy-initialization[] property as shown in the following example:

[source,yaml,indent=0,configprops,configblocks]
----
	spring:
	  main:
	    lazy-initialization: true
----

TIP: If you want to disable lazy initialization for certain beans while using lazy initialization for the rest of the application, you can explicitly set their lazy attribute to false using the `@Lazy(false)` annotation.



[[boot-features-banner]]
=== Customizing the Banner
The banner that is printed on start up can be changed by adding a `banner.txt` file to your classpath or by setting the configprop:spring.banner.location[] property to the location of such a file.
If the file has an encoding other than UTF-8, you can set `spring.banner.charset`.
In addition to a text file, you can also add a `banner.gif`, `banner.jpg`, or `banner.png` image file to your classpath or set the configprop:spring.banner.image.location[] property.
Images are converted into an ASCII art representation and printed above any text banner.

Inside your `banner.txt` file, you can use any of the following placeholders:

.Banner variables
|===
| Variable | Description

| `${application.version}`
| The version number of your application, as declared in `MANIFEST.MF`.
  For example, `Implementation-Version: 1.0` is printed as `1.0`.

| `${application.formatted-version}`
| The version number of your application, as declared in `MANIFEST.MF` and formatted for display (surrounded with brackets and prefixed with `v`).
  For example `(v1.0)`.

| `${spring-boot.version}`
| The Spring Boot version that you are using.
  For example `{spring-boot-version}`.

| `${spring-boot.formatted-version}`
| The Spring Boot version that you are using, formatted for display (surrounded with brackets and prefixed with `v`).
  For example `(v{spring-boot-version})`.

| `${Ansi.NAME}` (or `${AnsiColor.NAME}`, `${AnsiBackground.NAME}`, `${AnsiStyle.NAME}`)
| Where `NAME` is the name of an ANSI escape code.
  See {spring-boot-module-code}/ansi/AnsiPropertySource.java[`AnsiPropertySource`] for details.

| `${application.title}`
| The title of your application, as declared in `MANIFEST.MF`.
  For example `Implementation-Title: MyApp` is printed as `MyApp`.
|===

TIP: The `SpringApplication.setBanner(...)` method can be used if you want to generate a banner programmatically.
Use the `org.springframework.boot.Banner` interface and implement your own `printBanner()` method.

You can also use the configprop:spring.main.banner-mode[] property to determine if the banner has to be printed on `System.out` (`console`), sent to the configured logger (`log`), or not produced at all (`off`).

The printed banner is registered as a singleton bean under the following name: `springBootBanner`.

[NOTE]
====
The `${application.version}` and `${application.formatted-version}` properties are only available if you are using Spring Boot launchers.
The values won't be resolved if you are running an unpacked jar and starting it with `java -cp <classpath> <mainclass>`.

This is why we recommend that you always launch unpacked jars using `java org.springframework.boot.loader.JarLauncher`.
This will initialize the `application.*` banner variables before building the classpath and launching your app.
====



[[boot-features-customizing-spring-application]]
=== Customizing SpringApplication
If the `SpringApplication` defaults are not to your taste, you can instead create a local instance and customize it.
For example, to turn off the banner, you could write:

[source,java,indent=0]
----
	public static void main(String[] args) {
		SpringApplication app = new SpringApplication(MySpringConfiguration.class);
		app.setBannerMode(Banner.Mode.OFF);
		app.run(args);
	}
----

NOTE: The constructor arguments passed to `SpringApplication` are configuration sources for Spring beans.
In most cases, these are references to `@Configuration` classes, but they could also be references to XML configuration or to packages that should be scanned.

It is also possible to configure the `SpringApplication` by using an `application.properties` file.
See _<<boot-features-external-config>>_ for details.

For a complete list of the configuration options, see the {spring-boot-module-api}/SpringApplication.html[`SpringApplication` Javadoc].



[[boot-features-fluent-builder-api]]
=== Fluent Builder API
If you need to build an `ApplicationContext` hierarchy (multiple contexts with a parent/child relationship) or if you prefer using a "`fluent`" builder API, you can use the `SpringApplicationBuilder`.

The `SpringApplicationBuilder` lets you chain together multiple method calls and includes `parent` and `child` methods that let you create a hierarchy, as shown in the following example:

[source,java,indent=0]
----
include::{code-examples}/builder/SpringApplicationBuilderExample.java[tag=hierarchy]
----

NOTE: There are some restrictions when creating an `ApplicationContext` hierarchy.
For example, Web components *must* be contained within the child context, and the same `Environment` is used for both parent and child contexts.
See the {spring-boot-module-api}/builder/SpringApplicationBuilder.html[`SpringApplicationBuilder` Javadoc] for full details.



[[boot-features-application-availability]]
=== Application Availability
When deployed on platforms, applications can provide information about their availability to the platform using infrastructure such as https://kubernetes.io/docs/tasks/configure-pod-container/configure-liveness-readiness-startup-probes/[Kubernetes Probes].
Spring Boot includes out-of-the box support for the commonly used "`liveness`" and "`readiness`" availability states.
If you are using Spring Boot's "`actuator`" support then these states are exposed as health endpoint groups.

In addition, you can also obtain availability states by injecting the `ApplicationAvailability` interface into your own beans.



[[boot-features-application-availability-liveness-state]]
==== Liveness State
The "`Liveness`" state of an application tells whether its internal state allows it to work correctly, or recover by itself if it's currently failing.
A broken "`Liveness`" state means that the application is in a state that it cannot recover from, and the infrastructure should restart the application.

NOTE: In general, the "Liveness" state should not be based on external checks, such as <<production-ready-features.adoc#production-ready-health, Health checks>>.
If it did, a failing external system (a database, a Web API, an external cache) would trigger massive restarts and cascading failures across the platform.

The internal state of Spring Boot applications is mostly represented by the Spring `ApplicationContext`.
If the application context has started successfully, Spring Boot assumes that the application is in a valid state.
An application is considered live as soon as the context has been refreshed, see <<boot-features-application-events-and-listeners, Spring Boot application lifecycle and related Application Events>>.



[[boot-features-application-availability-readiness-state]]
==== Readiness State
The "`Readiness`" state of an application tells whether the application is ready to handle traffic.
A failing "`Readiness`" state tells the platform that it should not route traffic to the application for now.
This typically happens during startup, while `CommandLineRunner` and `ApplicationRunner` components are being processed, or at any time if the application decides that it's too busy for additional traffic.

An application is considered ready as soon as application and command-line runners have been called, see <<boot-features-application-events-and-listeners, Spring Boot application lifecycle and related Application Events>>.

TIP: Tasks expected to run during startup should be executed by `CommandLineRunner` and `ApplicationRunner` components instead of using Spring component lifecycle callbacks such as `@PostConstruct`.



[[boot-features-application-availability-managing]]
==== Managing the Application Availability State
Application components can retrieve the current availability state at any time, by injecting the `ApplicationAvailability` interface and calling methods on it.
More often, applications will want to listen to state updates or update the state of the application.

For example, we can export the "Readiness" state of the application to a file so that a Kubernetes "exec Probe" can look at this file:

[source,java,indent=0]
----
    @Component
	public class ReadinessStateExporter {

		@EventListener
	    public void onStateChange(AvailabilityChangeEvent<ReadinessState> event) {
			switch (event.getState()) {
		    case ACCEPTING_TRAFFIC:
			    // create file /tmp/healthy
			break;
		    case REFUSING_TRAFFIC:
		    	// remove file /tmp/healthy
			break;
		    }
	    }

	}
----

We can also update the state of the application, when the application breaks and cannot recover:

[source,java,indent=0]
----
    @Component
	public class LocalCacheVerifier {

	    private final ApplicationEventPublisher eventPublisher;

	    public LocalCacheVerifier(ApplicationEventPublisher eventPublisher) {
            this.eventPublisher = eventPublisher;
	    }

	    public void checkLocalCache() {
	    	try {
	    		//...
	    	}
	    	catch (CacheCompletelyBrokenException ex) {
	    		AvailabilityChangeEvent.publish(this.eventPublisher, ex, LivenessState.BROKEN);
	    	}
	    }

	}
----

Spring Boot provides <<production-ready-features.adoc#production-ready-kubernetes-probes,Kubernetes HTTP probes for "Liveness" and "Readiness" with Actuator Health Endpoints>>.
You can get more guidance about <<deployment.adoc#cloud-deployment-kubernetes,deploying Spring Boot applications on Kubernetes in the dedicated section>>.



[[boot-features-application-events-and-listeners]]
=== Application Events and Listeners
In addition to the usual Spring Framework events, such as {spring-framework-api}/context/event/ContextRefreshedEvent.html[`ContextRefreshedEvent`], a `SpringApplication` sends some additional application events.

[NOTE]
====
Some events are actually triggered before the `ApplicationContext` is created, so you cannot register a listener on those as a `@Bean`.
You can register them with the `SpringApplication.addListeners(...)` method or the `SpringApplicationBuilder.listeners(...)` method.

If you want those listeners to be registered automatically, regardless of the way the application is created, you can add a `META-INF/spring.factories` file to your project and reference your listener(s) by using the `org.springframework.context.ApplicationListener` key, as shown in the following example:

[indent=0]
----
	org.springframework.context.ApplicationListener=com.example.project.MyListener
----

====

Application events are sent in the following order, as your application runs:

. An `ApplicationStartingEvent` is sent at the start of a run but before any processing, except for the registration of listeners and initializers.
. An `ApplicationEnvironmentPreparedEvent` is sent when the `Environment` to be used in the context is known but before the context is created.
. An `ApplicationContextInitializedEvent` is sent when the `ApplicationContext` is prepared and ApplicationContextInitializers have been called but before any bean definitions are loaded.
. An `ApplicationPreparedEvent` is sent just before the refresh is started but after bean definitions have been loaded.
. An `ApplicationStartedEvent` is sent after the context has been refreshed but before any application and command-line runners have been called.
. An `AvailabilityChangeEvent` is sent right after with `LivenessState.CORRECT` to indicate that the application is considered as live.
. An `ApplicationReadyEvent` is sent after any <<boot-features-command-line-runner,application and command-line runners>> have been called.
. An `AvailabilityChangeEvent` is sent right after with `ReadinessState.ACCEPTING_TRAFFIC` to indicate that the application is ready to service requests.
. An `ApplicationFailedEvent` is sent if there is an exception on startup.

The above list only includes ``SpringApplicationEvent``s that are tied to a `SpringApplication`.
In addition to these, the following events are also published after `ApplicationPreparedEvent` and before `ApplicationStartedEvent`:

- A `WebServerInitializedEvent` is sent after the `WebServer` is ready.
  `ServletWebServerInitializedEvent` and `ReactiveWebServerInitializedEvent` are the servlet and reactive variants respectively.
- A `ContextRefreshedEvent` is sent when an `ApplicationContext` is refreshed.

TIP: You often need not use application events, but it can be handy to know that they exist.
Internally, Spring Boot uses events to handle a variety of tasks.

NOTE: Event listeners should not run potentially lengthy tasks as they execute in the same thread by default.
Consider using <<boot-features-command-line-runner,application and command-line runners>> instead.

Application events are sent by using Spring Framework's event publishing mechanism.
Part of this mechanism ensures that an event published to the listeners in a child context is also published to the listeners in any ancestor contexts.
As a result of this, if your application uses a hierarchy of `SpringApplication` instances, a listener may receive multiple instances of the same type of application event.

To allow your listener to distinguish between an event for its context and an event for a descendant context, it should request that its application context is injected and then compare the injected context with the context of the event.
The context can be injected by implementing `ApplicationContextAware` or, if the listener is a bean, by using `@Autowired`.



[[boot-features-web-environment]]
=== Web Environment
A `SpringApplication` attempts to create the right type of `ApplicationContext` on your behalf.
The algorithm used to determine a `WebApplicationType` is the following:

* If Spring MVC is present, an `AnnotationConfigServletWebServerApplicationContext` is used
* If Spring MVC is not present and Spring WebFlux is present, an `AnnotationConfigReactiveWebServerApplicationContext` is used
* Otherwise, `AnnotationConfigApplicationContext` is used

This means that if you are using Spring MVC and the new `WebClient` from Spring WebFlux in the same application, Spring MVC will be used by default.
You can override that easily by calling `setWebApplicationType(WebApplicationType)`.

It is also possible to take complete control of the `ApplicationContext` type that is used by calling `setApplicationContextClass(...)`.

TIP: It is often desirable to call `setWebApplicationType(WebApplicationType.NONE)` when using `SpringApplication` within a JUnit test.



[[boot-features-application-arguments]]
=== Accessing Application Arguments
If you need to access the application arguments that were passed to `SpringApplication.run(...)`, you can inject a `org.springframework.boot.ApplicationArguments` bean.
The `ApplicationArguments` interface provides access to both the raw `String[]` arguments as well as parsed `option` and `non-option` arguments, as shown in the following example:

[source,java,indent=0]
----
	import org.springframework.boot.*;
	import org.springframework.beans.factory.annotation.*;
	import org.springframework.stereotype.*;

	@Component
	public class MyBean {

		@Autowired
		public MyBean(ApplicationArguments args) {
			boolean debug = args.containsOption("debug");
			List<String> files = args.getNonOptionArgs();
			// if run with "--debug logfile.txt" debug=true, files=["logfile.txt"]
		}

	}
----

TIP: Spring Boot also registers a `CommandLinePropertySource` with the Spring `Environment`.
This lets you also inject single application arguments by using the `@Value` annotation.



[[boot-features-command-line-runner]]
=== Using the ApplicationRunner or CommandLineRunner
If you need to run some specific code once the `SpringApplication` has started, you can implement the `ApplicationRunner` or `CommandLineRunner` interfaces.
Both interfaces work in the same way and offer a single `run` method, which is called just before `SpringApplication.run(...)` completes.

NOTE: This contract is well suited for tasks that should run after application startup but before it starts accepting traffic.


The `CommandLineRunner` interfaces provides access to application arguments as a string array, whereas the `ApplicationRunner` uses the `ApplicationArguments` interface discussed earlier.
The following example shows a `CommandLineRunner` with a `run` method:

[source,java,indent=0]
----
	import org.springframework.boot.*;
	import org.springframework.stereotype.*;

	@Component
	public class MyBean implements CommandLineRunner {

		public void run(String... args) {
			// Do something...
		}

	}
----

If several `CommandLineRunner` or `ApplicationRunner` beans are defined that must be called in a specific order, you can additionally implement the `org.springframework.core.Ordered` interface or use the `org.springframework.core.annotation.Order` annotation.



[[boot-features-application-exit]]
=== Application Exit
Each `SpringApplication` registers a shutdown hook with the JVM to ensure that the `ApplicationContext` closes gracefully on exit.
All the standard Spring lifecycle callbacks (such as the `DisposableBean` interface or the `@PreDestroy` annotation) can be used.

In addition, beans may implement the `org.springframework.boot.ExitCodeGenerator` interface if they wish to return a specific exit code when `SpringApplication.exit()` is called.
This exit code can then be passed to `System.exit()` to return it as a status code, as shown in the following example:

[source,java,indent=0]
----
include::{code-examples}/ExitCodeApplication.java[tag=example]
----

Also, the `ExitCodeGenerator` interface may be implemented by exceptions.
When such an exception is encountered, Spring Boot returns the exit code provided by the implemented `getExitCode()` method.



[[boot-features-application-admin]]
=== Admin Features
It is possible to enable admin-related features for the application by specifying the configprop:spring.application.admin.enabled[] property.
This exposes the {spring-boot-module-code}/admin/SpringApplicationAdminMXBean.java[`SpringApplicationAdminMXBean`] on the platform `MBeanServer`.
You could use this feature to administer your Spring Boot application remotely.
This feature could also be useful for any service wrapper implementation.

TIP: If you want to know on which HTTP port the application is running, get the property with a key of `local.server.port`.



[[boot-features-application-startup-tracking]]
=== Application Startup tracking
During the application startup, the `SpringApplication` and the `ApplicationContext` perform many tasks related to the application lifecycle,
the beans lifecycle or even processing application events.
With {spring-framework-api}/core/metrics/ApplicationStartup.html[`ApplicationStartup`], Spring Framework  {spring-framework-docs}/core.html#context-functionality-startup[allows you to track the application startup sequence with ``StartupStep``s].
This data can be collected for profiling purposes, or just to have a better understanding of an application startup process.

You can choose an `ApplicationStartup` implementation when setting up the `SpringApplication` instance.
For example, to use the `BufferingApplicationStartup`, you could write:

[source,java,indent=0]
----
	public static void main(String[] args) {
		SpringApplication app = new SpringApplication(MySpringConfiguration.class);
		app.setApplicationStartup(new BufferingApplicationStartup(2048));
		app.run(args);
	}
----

The first available implementation, `FlightRecorderApplicationStartup` is provided by Spring Framework.
It adds Spring-specific startup events to a Java Flight Recorder session and is meant for profiling applications and correlating their Spring context lifecycle with JVM events (such as allocations, GCs, class loading...).
Once configured, you can record data by running the application with the Flight Recorder enabled:

[source,bash,indent=0]
----
	$ java -XX:StartFlightRecording:filename=recording.jfr,duration=10s -jar demo.jar
----

Spring Boot ships with the `BufferingApplicationStartup` variant; this implementation is meant for buffering the startup steps and draining them into an external metrics system.
Applications can ask for the bean of type `BufferingApplicationStartup` in any component.
Additionally, Spring Boot Actuator will {spring-boot-actuator-restapi-docs}/#startup[expose a `startup` endpoint to expose this information as a JSON document].

[[boot-features-external-config]]
== Externalized Configuration
Spring Boot lets you externalize your configuration so that you can work with the same application code in different environments.
You can use a variety of external configuration sources, include Java properties files, YAML files, environment variables, and command-line arguments.

Property values can be injected directly into your beans by using the `@Value` annotation, accessed through Spring's `Environment` abstraction, or be <<boot-features-external-config-typesafe-configuration-properties,bound to structured objects>> through `@ConfigurationProperties`.

Spring Boot uses a very particular `PropertySource` order that is designed to allow sensible overriding of values.
Properties are considered in the following order (with values from lower items overriding earlier ones):

. Default properties (specified by setting `SpringApplication.setDefaultProperties`).
. {spring-framework-api}/context/annotation/PropertySource.html[`@PropertySource`] annotations on your `@Configuration` classes.
  Please note that such property sources are not added to the `Environment` until the application context is being refreshed.
  This is too late to configure certain properties such as `+logging.*+` and `+spring.main.*+` which are read before refresh begins.
. Config data (such as `application.properties` files)
. A `RandomValuePropertySource` that has properties only in `+random.*+`.
. OS environment variables.
. Java System properties (`System.getProperties()`).
. JNDI attributes from `java:comp/env`.
. `ServletContext` init parameters.
. `ServletConfig` init parameters.
. Properties from `SPRING_APPLICATION_JSON` (inline JSON embedded in an environment variable or system property).
. Command line arguments.
. `properties` attribute on your tests.
  Available on {spring-boot-test-module-api}/context/SpringBootTest.html[`@SpringBootTest`] and the <<boot-features-testing-spring-boot-applications-testing-autoconfigured-tests,test annotations for testing a particular slice of your application>>.
. {spring-framework-api}/test/context/TestPropertySource.html[`@TestPropertySource`] annotations on your tests.
. <<using-spring-boot.adoc#using-boot-devtools-globalsettings,Devtools global settings properties>> in the `$HOME/.config/spring-boot` directory when devtools is active.

Config data files are considered in the following order:

. <<boot-features-external-config-files,Application properties>> packaged inside your jar (`application.properties` and YAML variants).
. <<boot-features-external-config-files-profile-specific,Profile-specific application properties>> packaged inside your jar (`application-\{profile}.properties` and YAML variants).
. <<boot-features-external-config-files,Application properties>> outside of your packaged jar (`application.properties` and YAML variants).
. <<boot-features-external-config-files-profile-specific,Profile-specific application properties>> outside of your packaged jar (`application-\{profile}.properties` and YAML variants).

NOTE: It is recommended to stick with one format for your entire application.
If you have configuration files with both `.properties` and `.yml` format in the same location, `.properties` takes precedence.

To provide a concrete example, suppose you develop a `@Component` that uses a `name` property, as shown in the following example:

[source,java,indent=0]
----
	import org.springframework.stereotype.*;
	import org.springframework.beans.factory.annotation.*;

	@Component
	public class MyBean {

		@Value("${name}")
		private String name;

		// ...

	}
----

On your application classpath (for example, inside your jar) you can have an `application.properties` file that provides a sensible default property value for `name`.
When running in a new environment, an `application.properties` file can be provided outside of your jar that overrides the `name`.
For one-off testing, you can launch with a specific command line switch (for example, `java -jar app.jar --name="Spring"`).

TIP: The `env` and `configprops` endpoints can be useful in determining why a property has a particular value.
You can use these two endpoints to diagnose unexpected property values.
See the "<<production-ready-features.adoc#production-ready-endpoints, Production ready features>>" section for details.



[[boot-features-external-config-command-line-args]]
=== Accessing Command Line Properties
By default, `SpringApplication` converts any command line option arguments (that is, arguments starting with `--`, such as `--server.port=9000`) to a `property` and adds them to the Spring `Environment`.
As mentioned previously, command line properties always take precedence over file based property sources.

If you do not want command line properties to be added to the `Environment`, you can disable them by using `SpringApplication.setAddCommandLineProperties(false)`.



[[boot-features-external-config-application-json]]
=== JSON Application Properties
Environment variables and system properties often have restrictions that mean some property names cannot be used.
To help with this, Spring Boot allows you to encode a block of properties into a single JSON structure.

When your application starts, any `spring.application.json` or `SPRING_APPLICATION_JSON` properties will be parsed and added to the `Environment`.

For example, the `SPRING_APPLICATION_JSON` property can be supplied on the command line in a UN{asterisk}X shell as an environment variable:

[indent=0]
----
	$ SPRING_APPLICATION_JSON='{"acme":{"name":"test"}}' java -jar myapp.jar
----

In the preceding example, you end up with `acme.name=test` in the Spring `Environment`.

The same JSON can also be provided as a system property:

[indent=0]
----
	$ java -Dspring.application.json='{"acme":{"name":"test"}}' -jar myapp.jar
----

Or you could supply the JSON by using a command line argument:

[indent=0]
----
	$ java -jar myapp.jar --spring.application.json='{"acme":{"name":"test"}}'
----

If you are deploying to a classic Application Server, you could also use a JNDI variable named `java:comp/env/spring.application.json`.

NOTE: Although `null` values from the JSON will be added to the resulting property source, the `PropertySourcesPropertyResolver` treats `null` properties as missing values.
This means that the JSON cannot override properties from lower order property sources with a `null` value.



[[boot-features-external-config-files]]
=== External Application Properties [[boot-features-external-config-application-property-files]]
Spring Boot will automatically find and load `application.properties` and `application.yaml` files from the following locations when your application starts:

. The classpath root
. The classpath `/config` package
. The current directory
. The `/config` subdirectory in the current directory
. Immediate child directories of the `/config` subdirectory

The list is ordered by precedence (with values from lower items overriding earlier ones).
Documents from the loaded files are added as `PropertySources` to the Spring `Environment`.

If you do not like `application` as the configuration file name, you can switch to another file name by specifying a configprop:spring.config.name[] environment property.
You can also refer to an explicit location by using the `spring.config.location` environment property (which is a comma-separated list of directory locations or file paths).
The following example shows how to specify a different file name:

[indent=0]
----
	$ java -jar myproject.jar --spring.config.name=myproject
----

The following example shows how to specify two locations:

[indent=0]
----
	$ java -jar myproject.jar --spring.config.location=optional:classpath:/default.properties,optional:classpath:/override.properties
----

TIP: Use the prefix `optional:` if the <<boot-features-external-config-optional-prefix,locations are optional>> and you don't mind if they don't exist.

WARNING: `spring.config.name`, `spring.config.location`, and `spring.config.additional-location` are used very early to determine which files have to be loaded.
They must be defined as an environment property (typically an OS environment variable, a system property, or a command-line argument).

If `spring.config.location` contains directories (as opposed to files), they should end in `/` (at runtime they will be appended with the names generated from `spring.config.name` before being loaded).
Files specified in `spring.config.location` are used as-is.
Whether specified directly or contained in a directory, configuration files must include a file extension in their name.
Typical extensions that are supported out-of-the-box are `.properties`, `.yaml`, and `.yml`.

When multiple locations are specified, the later ones can override the values of earlier ones.

Locations configured by using `spring.config.location` replace the default locations.
For example, if `spring.config.location` is configured with the value `optional:classpath:/custom-config/,optional:file:./custom-config/`, the complete set of locations considered is:

. `optional:classpath:custom-config/`
. `optional:file:./custom-config/`

If you prefer to add additional locations, rather than replacing them, you can use `spring.config.additional-location`.
Properties loaded from additional locations can override those in the default locations.
For example, if `spring.config.additional-location` is configured with the value `optional:classpath:/custom-config/,optional:file:./custom-config/`, the complete set of locations considered is:

. `optional:classpath:/`
. `optional:classpath:/config/`
. `optional:file:./`
. `optional:file:./config/`
. `optional:file:./config/*/`
. `optional:classpath:custom-config/`
. `optional:file:./custom-config/`

This search ordering lets you specify default values in one configuration file and then selectively override those values in another.
You can provide default values for your application in `application.properties` (or whatever other basename you choose with `spring.config.name`) in one of the default locations.
These default values can then be overridden at runtime with a different file located in one of the custom locations.

NOTE: If you use environment variables rather than system properties, most operating systems disallow period-separated key names, but you can use underscores instead (for example, configprop:spring.config.name[format=envvar] instead of configprop:spring.config.name[]).
See <<boot-features-external-config-relaxed-binding-from-environment-variables>> for details.

NOTE: If your application runs in a servlet container or application server, then JNDI properties (in `java:comp/env`) or servlet context initialization parameters can be used instead of, or as well as, environment variables or system properties.



[[boot-features-external-config-optional-prefix]]
==== Optional Locations
By default, when a specified config data location does not exist, Spring Boot will throw a `ConfigDataLocationNotFoundException` and your application will not start.

If you want to specify a location, but you don't mind if it doesn't always exist, you can use the `optional:` prefix.
You can use this prefix with the `spring.config.location` and `spring.config.additional-location` properties, as well as with <<boot-features-external-config-files-importing, `spring.config.import`>> declarations.

For example, a `spring.config.import` value of `optional:file:./myconfig.properties` allows your application to start, even if the `myconfig.properties` file is missing.

If you want to ignore all `ConfigDataLocationNotFoundExceptions` and always continue to start your application, you can use the `spring.config.on-not-found` property.
Set the value to `ignore` using `SpringApplication.setDefaultProperties(...)` or with a system/environment variable.



[[boot-features-external-config-files-wildcards]]
==== Wildcard Locations
If a config file location includes the `{asterisk}` character for the last path segment, it is considered a wildcard location.
Wildcards are expanded when the config is loaded so that immediate subdirectories are also checked.
Wildcard locations are particularly useful in an environment such as Kubernetes when there are multiple sources of config properties.

For example, if you have some Redis configuration and some MySQL configuration, you might want to keep those two pieces of configuration separate, while requiring that both those are present in an `application.properties` file.
This might result in two separate `application.properties` files mounted at different locations such as `/config/redis/application.properties` and `/config/mysql/application.properties`.
In such a case, having a wildcard location of `config/*/`, will result in both files being processed.

By default, Spring Boot includes `config/*/` in the default search locations.
It means that all subdirectories of the `/config` directory outside of your jar will be searched.

You can use wildcard locations yourself with the `spring.config.location` and `spring.config.additional-location` properties.

NOTE: A wildcard location must contain only one `{asterisk}` and end with `{asterisk}/` for search locations that are directories or `*/<filename>` for search locations that are files.
Locations with wildcards are sorted alphabetically based on the absolute path of the file names.

TIP: Wildcard locations only work with external directories.
You cannot use a wildcard in a `classpath:` location.



[[boot-features-external-config-files-profile-specific]]
==== Profile Specific Files
As well as `application` property files, Spring Boot will also attempt to load profile-specific files using the naming convention `application-\{profile}`.
For example, if your application activates a profile named `prod` and uses YAML files, then both `application.yml` and `application-prod.yml` will be considered.

Profile-specific properties are loaded from the same locations as standard `application.properties`, with profile-specific files always overriding the non-specific ones.
If several profiles are specified, a last-wins strategy applies.
For example, if profiles `prod,live` are specified by the configprop:spring.profiles.active[] property, values in `application-prod.properties` can be overridden by those in `application-live.properties`.

The `Environment` has a set of default profiles (by default, `[default]`) that are used if no active profiles are set.
In other words, if no profiles are explicitly activated, then properties from `application-default` are considered.

NOTE: Properties files are only ever loaded once.
If you've already directly <<boot-features-external-config-files-importing,imported>> a profile specific property files then it won't be imported a second time.



[[boot-features-external-config-files-importing]]
==== Importing Additional Data
Application properties may import further config data from other locations using the `spring.config.import` property.
Imports are processed as they are discovered, and are treated as additional documents inserted immediately below the one that declares the import.

For example, you might have the following in your classpath `application.properties` file:

[source,yaml,indent=0,configblocks]
----
	spring:
	  application:
	    name: "myapp"
	  config:
	    import: "optional:file:./dev.properties"
----

This will trigger the import of a `dev.properties` file in current directory (if such a file exists).
Values from the imported `dev.properties` will take precedence over the file that triggered the import.
In the above example, the `dev.properties` could redefine `spring.application.name` to a different value.
An import will only be imported once no matter how many times it is declared.
The order an import is defined inside a single document within the properties/yaml file doesn't matter.
For instance, the two examples below produce the same result:

[source,yaml,indent=0,configblocks]
----
	spring:
	  config:
	    import: my.properties
	my:
	  property: value
----

[source,yaml,indent=0,configblocks]
----
	my:
	  property: value
	spring:
	  config:
	    import: my.properties
----

In both of the above examples, the values from the `my.properties` file will take precedence over the file that triggered its import.

Several locations can be specified under a single `spring.config.import` key.
Locations will be processed in the order that they are defined, with later imports taking precedence.

[TIP]
====
Spring Boot includes pluggable API that allows various different location addresses to be supported.
By default you can import Java Properties, YAML and "`<<boot-features-external-config-files-configtree, configuration trees>>`".

Third-party jars can offer support for additional technologies (there's no requirement for files to be local).
For example, you can imagine config data being from external stores such as Consul, Apache ZooKeeper or Netflix Archaius.

If you want to support your own locations, see the `ConfigDataLocationResolver` and `ConfigDataLoader` classes in the `org.springframework.boot.context.config` package.
====



==== Importing Extensionless Files
Some cloud platforms cannot add a file extension to volume mounted files.
To import these extensionless files, you need to give Spring Boot a hint so that it knows how to load them.
You can do this by putting an extension hint in square brackets.

For example, suppose you have a `/etc/config/myconfig` file that you wish to import as yaml.
You can import it from your `application.properties` using the following:

[source,yaml,indent=0,configprops,configblocks]
----
	spring:
	  config:
	    import: "file:/etc/config/myconfig[.yaml]"
----



[[boot-features-external-config-files-configtree]]
==== Using Configuration Trees
When running applications on a cloud platform (such as Kubernetes) you often need to read config values that the platform supplies.
It's not uncommon to use environment variables for such purposes, but this can have drawbacks, especially if the value is supposed to be kept secret.

As an alternative to environment variables, many cloud platforms now allow you to map configuration into mounted data volumes.
For example, Kubernetes can volume mount both https://kubernetes.io/docs/tasks/configure-pod-container/configure-pod-configmap/#populate-a-volume-with-data-stored-in-a-configmap[`ConfigMaps`] and https://kubernetes.io/docs/concepts/configuration/secret/#using-secrets-as-files-from-a-pod[`Secrets`].

There are two common volume mount patterns that can be use:

. A single file contains a complete set of properties (usually written as YAML).
. Multiple files are written to a directory tree, with the filename becoming the '`key`' and the contents becoming the '`value`'.

For the first case, you can import the YAML or Properties file directly using `spring.config.import` as described <<boot-features-external-config-files-importing,above>>.
For the second case, you need to use the `configtree:` prefix so that Spring Boot knows it needs to expose all the files as properties.

As an example, let's imagine that Kubernetes has mounted the following volume:

[source,indent=0]
----
	etc/
	  config/
	    myapp/
	      username
	      password
----

The contents of the `username` file would be a config value, and the contents of `password` would be a secret.

To import these properties, you can add the following to your `application.properties` or `application.yaml` file:

[source,yaml,indent=0,configprops,configblocks]
----
	spring:
	  config:
	    import: "optional:configtree:/etc/config/"
----

You can then access or inject `myapp.username` and `myapp.password` properties from the `Environment` in the usual way.

TIP: Configuration tree values can be bound to both string `String` and `byte[]` types depending on the contents expected.

If you have multiple config trees to import from the same parent folder you can use a wildcard shortcut.
Any `configtree:` location that ends with `/*/` will import all immediate children as config trees.

For example, given the following volume:

[source,indent=0]
----
	etc/
	  config/
	    dbconfig/
	      db/
	        username
	        password
	    mqconfig/
	      mq/
	        username
	        password
----

You can use `configtree:/etc/config/*/` as the import location:

[source,yaml,indent=0,configprops,configblocks]
----
	spring:
	  config:
	    import: "optional:configtree:/etc/config/*/"
----

This will add `db.username`, `db.password`, `mq.username` and `mq.password` properties.

NOTE: Directories loaded using a wildcard are sorted alphabetically.
If you need a different order, then you should list each location as a separate import


Configuration trees can also be used for Docker secrets.
When a Docker swarm service is granted access to a secret, the secret gets mounted into the container.
For example, if a secret named `db.password` is mounted at location `/run/secrets/`, you can make `db.password` available to the Spring environment using the following:

[source,yaml,indent=0,configprops,configblocks]
----
	spring:
	  config:
	    import: "optional:configtree:/run/secrets/"
----



[[boot-features-external-config-placeholders-in-properties]]
==== Property Placeholders
The values in `application.properties` and `application.yml` are filtered through the existing `Environment` when they are used, so you can refer back to previously defined values (for example, from System properties).
The standard `$\{name}` property-placeholder syntax can be used anywhere within a value.

For example, the following file will set `app.description` to "`MyApp is a Spring Boot application`":

[source,yaml,indent=0,configblocks]
----
	app:
	  name: "MyApp"
	  description: "${app.name} is a Spring Boot application"
----

TIP: You can also use this technique to create "`short`" variants of existing Spring Boot properties.
See the _<<howto.adoc#howto-use-short-command-line-arguments>>_ how-to for details.



[[boot-features-external-config-files-multi-document]]
==== Working with Multi-Document Files
Spring Boot allows you to split a single physical file into multiple logical documents which are each added independently.
Documents are processed in order, from top to bottom.
Later documents can override the properties defined in earlier ones.

For `application.yml` files, the standard YAML multi-document syntax is used.
Three consecutive hyphens represent the end of one document, and the start of the next.

For example, the following file has two logical documents:

[source,yaml,indent=0]
----
	spring.application.name: MyApp
	---
	spring.config.activate.on-cloud-platform: kubernetes
	spring.application.name: MyCloudApp
----

For `application.properties` files a special `#---` comment is used to mark the document splits:

[source,properties,indent=0]
----
	spring.application.name=MyApp
	#---
	spring.config.activate.on-cloud-platform=kubernetes
	spring.application.name=MyCloudApp
----

NOTE: Property file separators must not have any leading whitespace and must have exactly three hyphen characters.
The lines immediately before and after the separator must not be comments.

TIP: Multi-document property files are often used in conjunction with activation properties such as `spring.config.activate.on-profile`.
See the <<boot-features-external-config-file-activation-properties, next section>> for details.

WARNING: Multi-document property files cannot be loaded by using the `@PropertySource` or `@TestPropertySource` annotations.



[[boot-features-external-config-file-activation-properties]]
==== Activation Properties
It's sometimes useful to only activate a given get of properties when certain conditions are met.
For example, you might have properties that are only relevant when a specific profile is active.

You can conditionally activate a properties document using `spring.config.activate.*`.

The following activation properties are available:

.activation properties
[cols="1,4"]
|===
| Property | Note

| `on-profile`
| A profile expression that must match for the document to be active.

| `on-cloud-platform`
| The `CloudPlatform` that must be detected for the document to be active.
|===

For example, the following specifies that the second document is only active when running on Kubernetes, and only when either the "`prod`" or "`staging`" profiles are active:

[source,yaml,indent=0,configblocks]
----
	myprop:
	  always-set
	---
	spring:
	  config:
	    activate:
	      on-cloud-platform: "kubernetes"
	      on-profile: "prod | staging"
	myotherprop: sometimes-set
----



[[boot-features-encrypting-properties]]
=== Encrypting Properties
Spring Boot does not provide any built in support for encrypting property values, however, it does provide the hook points necessary to modify values contained in the Spring `Environment`.
The `EnvironmentPostProcessor` interface allows you to manipulate the `Environment` before the application starts.
See <<howto.adoc#howto-customize-the-environment-or-application-context>> for details.

If you're looking for a secure way to store credentials and passwords, the https://cloud.spring.io/spring-cloud-vault/[Spring Cloud Vault] project provides support for storing externalized configuration in https://www.vaultproject.io/[HashiCorp Vault].



[[boot-features-external-config-yaml]]
=== Working with YAML
https://yaml.org[YAML] is a superset of JSON and, as such, is a convenient format for specifying hierarchical configuration data.
The `SpringApplication` class automatically supports YAML as an alternative to properties whenever you have the https://bitbucket.org/asomov/snakeyaml[SnakeYAML] library on your classpath.

NOTE: If you use "`Starters`", SnakeYAML is automatically provided by `spring-boot-starter`.

==== Mapping YAML to Properties
YAML documents need to be converted from their hierarchical format to a flat structure that can be used with the Spring `Environment`.
For example, consider the following YAML document:

[source,yaml,indent=0]
----
	environments:
	  dev:
	    url: https://dev.example.com
	    name: Developer Setup
	  prod:
	    url: https://another.example.com
	    name: My Cool App
----

In order to access these properties from the `Environment`, they would be flattened as follows:

[source,properties,indent=0]
----
	environments.dev.url=https://dev.example.com
	environments.dev.name=Developer Setup
	environments.prod.url=https://another.example.com
	environments.prod.name=My Cool App
----

Likewise, YAML lists also need to be flattened.
They are represented as property keys with `[index]` dereferencers.
For example, consider the following YAML:

[source,yaml,indent=0]
----
	 my:
	  servers:
	  - dev.example.com
	  - another.example.com
----

The preceding example would be transformed into these properties:

[source,properties,indent=0]
----
	my.servers[0]=dev.example.com
	my.servers[1]=another.example.com
----

TIP: Properties that use the `[index]` notation can be bound to Java `List` or `Set` objects using Spring Boot's `Binder` class.
For more details see the "`<<boot-features-external-config-typesafe-configuration-properties>>`" section below.

WARNING: YAML files cannot be loaded by using the `@PropertySource` or `@TestPropertySource` annotations.
So, in the case that you need to load values that way, you need to use a properties file.



[[boot-features-external-config-loading-yaml]]
[[boot-features-external-config-exposing-yaml-to-spring]]
==== Directly Loading YAML
Spring Framework provides two convenient classes that can be used to load YAML documents.
The `YamlPropertiesFactoryBean` loads YAML as `Properties` and the `YamlMapFactoryBean` loads YAML as a `Map`.

You can also use the `YamlPropertySourceLoader` class if you want to load YAML as a Spring `PropertySource`.


[[boot-features-external-config-random-values]]
=== Configuring Random Values
The `RandomValuePropertySource` is useful for injecting random values (for example, into secrets or test cases).
It can produce integers, longs, uuids, or strings, as shown in the following example:

[source,yaml,indent=0,configblocks]
----
	my:
	  secret: "${random.value}"
	  number: "${random.int}"
	  bignumber: "${random.long}"
	  uuid: "${random.uuid}"
	  number-less-than-ten: "${random.int(10)}"
	  number-in-range: "${random.int[1024,65536]}"
----

The `+random.int*+` syntax is `OPEN value (,max) CLOSE` where the `OPEN,CLOSE` are any character and `value,max` are integers.
If `max` is provided, then `value` is the minimum value and `max` is the maximum value (exclusive).



[[boot-features-external-config-typesafe-configuration-properties]]
=== Type-safe Configuration Properties
Using the `@Value("$\{property}")` annotation to inject configuration properties can sometimes be cumbersome, especially if you are working with multiple properties or your data is hierarchical in nature.
Spring Boot provides an alternative method of working with properties that lets strongly typed beans govern and validate the configuration of your application.

TIP: See also the <<boot-features-external-config-vs-value,differences between `@Value` and type-safe configuration properties>>.



[[boot-features-external-config-java-bean-binding]]
==== JavaBean properties binding
It is possible to bind a bean declaring standard JavaBean properties as shown in the following example:

[source,java,indent=0]
----
	package com.example;

	import java.net.InetAddress;
	import java.util.ArrayList;
	import java.util.Collections;
	import java.util.List;

	import org.springframework.boot.context.properties.ConfigurationProperties;

	@ConfigurationProperties("acme")
	public class AcmeProperties {

		private boolean enabled;

		private InetAddress remoteAddress;

		private final Security security = new Security();

		public boolean isEnabled() { ... }

		public void setEnabled(boolean enabled) { ... }

		public InetAddress getRemoteAddress() { ... }

		public void setRemoteAddress(InetAddress remoteAddress) { ... }

		public Security getSecurity() { ... }

		public static class Security {

			private String username;

			private String password;

			private List<String> roles = new ArrayList<>(Collections.singleton("USER"));

			public String getUsername() { ... }

			public void setUsername(String username) { ... }

			public String getPassword() { ... }

			public void setPassword(String password) { ... }

			public List<String> getRoles() { ... }

			public void setRoles(List<String> roles) { ... }

		}
	}
----

The preceding POJO defines the following properties:

* `acme.enabled`, with a value of `false` by default.
* `acme.remote-address`, with a type that can be coerced from `String`.
* `acme.security.username`, with a nested "security" object whose name is determined by the name of the property.
  In particular, the return type is not used at all there and could have been `SecurityProperties`.
* `acme.security.password`.
* `acme.security.roles`, with a collection of `String` that defaults to `USER`.

NOTE: The properties that map to `@ConfigurationProperties` classes available in Spring Boot, which are configured via properties files, YAML files, environment variables etc., are public API but the accessors (getters/setters) of the class itself are not meant to be used directly.

[NOTE]
====
Such arrangement relies on a default empty constructor and getters and setters are usually mandatory, since binding is through standard Java Beans property descriptors, just like in Spring MVC.
A setter may be omitted in the following cases:

* Maps, as long as they are initialized, need a getter but not necessarily a setter, since they can be mutated by the binder.
* Collections and arrays can be accessed either through an index (typically with YAML) or by using a single comma-separated value (properties).
  In the latter case, a setter is mandatory.
  We recommend to always add a setter for such types.
  If you initialize a collection, make sure it is not immutable (as in the preceding example).
* If nested POJO properties are initialized (like the `Security` field in the preceding example), a setter is not required.
  If you want the binder to create the instance on the fly by using its default constructor, you need a setter.

Some people use Project Lombok to add getters and setters automatically.
Make sure that Lombok does not generate any particular constructor for such a type, as it is used automatically by the container to instantiate the object.

Finally, only standard Java Bean properties are considered and binding on static properties is not supported.
====



[[boot-features-external-config-constructor-binding]]
==== Constructor binding
The example in the previous section can be rewritten in an immutable fashion as shown in the following example:

[source,java,indent=0]
----
	package com.example;

	import java.net.InetAddress;
	import java.util.List;

	import org.springframework.boot.context.properties.ConfigurationProperties;
	import org.springframework.boot.context.properties.ConstructorBinding;
	import org.springframework.boot.context.properties.bind.DefaultValue;

	@ConstructorBinding
	@ConfigurationProperties("acme")
	public class AcmeProperties {

		private final boolean enabled;

		private final InetAddress remoteAddress;

		private final Security security;

		public AcmeProperties(boolean enabled, InetAddress remoteAddress, Security security) {
			this.enabled = enabled;
			this.remoteAddress = remoteAddress;
			this.security = security;
		}

		public boolean isEnabled() { ... }

		public InetAddress getRemoteAddress() { ... }

		public Security getSecurity() { ... }

		public static class Security {

			private final String username;

			private final String password;

			private final List<String> roles;

			public Security(String username, String password,
					@DefaultValue("USER") List<String> roles) {
				this.username = username;
				this.password = password;
				this.roles = roles;
			}

			public String getUsername() { ... }

			public String getPassword() { ... }

			public List<String> getRoles() { ... }

		}

	}
----

In this setup, the `@ConstructorBinding` annotation is used to indicate that constructor binding should be used.
This means that the binder will expect to find a constructor with the parameters that you wish to have bound.

Nested members of a `@ConstructorBinding` class (such as `Security` in the example above) will also be bound via their constructor.

Default values can be specified using `@DefaultValue` and the same conversion service will be applied to coerce the `String` value to the target type of a missing property.
By default, if no properties are bound to `Security`, the `AcmeProperties` instance will contain a `null` value for `security`.
If you wish you return a non-null instance of `Security` even when no properties are bound to it, you can use an empty `@DefaultValue` annotation to do so:

[source,java,indent=0]
----
	package com.example;
	import java.net.InetAddress;
	import java.util.List;

	import org.springframework.boot.context.properties.ConfigurationProperties;
	import org.springframework.boot.context.properties.ConstructorBinding;
	import org.springframework.boot.context.properties.bind.DefaultValue;

	@ConstructorBinding
	@ConfigurationProperties("acme")
	public class AcmeProperties {

		private final boolean enabled;

		private final InetAddress remoteAddress;

		private final Security security;

		public AcmeProperties(boolean enabled, InetAddress remoteAddress, @DefaultValue Security security) {
			this.enabled = enabled;
			this.remoteAddress = remoteAddress;
			this.security = security;
		}
	}
----


NOTE: To use constructor binding the class must be enabled using `@EnableConfigurationProperties` or configuration property scanning.
You cannot use constructor binding with beans that are created by the regular Spring mechanisms (e.g. `@Component` beans, beans created via `@Bean` methods or beans loaded using `@Import`)

TIP: If you have more than one constructor for your class you can also use `@ConstructorBinding` directly on the constructor that should be bound.

NOTE: The use of `java.util.Optional` with `@ConfigurationProperties` is not recommended as it is primarily intended for use as a return type.
As such, it is not well-suited to configuration property injection.
For consistency with properties of other types, if you do declare an `Optional` property and it has no value, `null` rather than an empty `Optional` will be bound.



[[boot-features-external-config-enabling]]
==== Enabling @ConfigurationProperties-annotated types
Spring Boot provides infrastructure to bind `@ConfigurationProperties` types and register them as beans.
You can either enable configuration properties on a class-by-class basis or enable configuration property scanning that works in a similar manner to component scanning.

Sometimes, classes annotated with `@ConfigurationProperties` might not be suitable for scanning, for example, if you're developing your own auto-configuration or you want to enable them conditionally.
In these cases, specify the list of types to process using the `@EnableConfigurationProperties` annotation.
This can be done on any `@Configuration` class, as shown in the following example:

[source,java,indent=0]
----
	@Configuration(proxyBeanMethods = false)
	@EnableConfigurationProperties(AcmeProperties.class)
	public class MyConfiguration {
	}
----

To use configuration property scanning, add the `@ConfigurationPropertiesScan` annotation to your application.
Typically, it is added to the main application class that is annotated with `@SpringBootApplication` but it can be added to any `@Configuration` class.
By default, scanning will occur from the package of the class that declares the annotation.
If you want to define specific packages to scan, you can do so as shown in the following example:

[source,java,indent=0]
----
	@SpringBootApplication
	@ConfigurationPropertiesScan({ "com.example.app", "org.acme.another" })
	public class MyApplication {
	}
----

[NOTE]
====
When the `@ConfigurationProperties` bean is registered using configuration property scanning or via `@EnableConfigurationProperties`, the bean has a conventional name: `<prefix>-<fqn>`, where `<prefix>` is the environment key prefix specified in the `@ConfigurationProperties` annotation and `<fqn>` is the fully qualified name of the bean.
If the annotation does not provide any prefix, only the fully qualified name of the bean is used.

The bean name in the example above is `acme-com.example.AcmeProperties`.
====

We recommend that `@ConfigurationProperties` only deal with the environment and, in particular, does not inject other beans from the context.
For corner cases, setter injection can be used or any of the `*Aware` interfaces provided by the framework (such as `EnvironmentAware` if you need access to the `Environment`).
If you still want to inject other beans using the constructor, the configuration properties bean must be annotated with `@Component` and use JavaBean-based property binding.



[[boot-features-external-config-using]]
==== Using @ConfigurationProperties-annotated types
This style of configuration works particularly well with the `SpringApplication` external YAML configuration, as shown in the following example:

[source,yaml,indent=0]
----
	acme:
		remote-address: 192.168.1.1
		security:
			username: admin
			roles:
			  - USER
			  - ADMIN
----

To work with `@ConfigurationProperties` beans, you can inject them in the same way as any other bean, as shown in the following example:

[source,java,indent=0]
----
	@Service
	public class MyService {

		private final AcmeProperties properties;

		@Autowired
		public MyService(AcmeProperties properties) {
			this.properties = properties;
		}

	 	//...

		@PostConstruct
		public void openConnection() {
			Server server = new Server(this.properties.getRemoteAddress());
			// ...
		}

	}
----

TIP: Using `@ConfigurationProperties` also lets you generate metadata files that can be used by IDEs to offer auto-completion for your own keys.
See the <<appendix-configuration-metadata.adoc#configuration-metadata,appendix>> for details.



[[boot-features-external-config-3rd-party-configuration]]
==== Third-party Configuration
As well as using `@ConfigurationProperties` to annotate a class, you can also use it on public `@Bean` methods.
Doing so can be particularly useful when you want to bind properties to third-party components that are outside of your control.

To configure a bean from the `Environment` properties, add `@ConfigurationProperties` to its bean registration, as shown in the following example:

[source,java,indent=0]
----
	@ConfigurationProperties(prefix = "another")
	@Bean
	public AnotherComponent anotherComponent() {
		...
	}
----

Any JavaBean property defined with the `another` prefix is mapped onto that `AnotherComponent` bean in manner similar to the preceding `AcmeProperties` example.



[[boot-features-external-config-relaxed-binding]]
==== Relaxed Binding
Spring Boot uses some relaxed rules for binding `Environment` properties to `@ConfigurationProperties` beans, so there does not need to be an exact match between the `Environment` property name and the bean property name.
Common examples where this is useful include dash-separated environment properties (for example, `context-path` binds to `contextPath`), and capitalized environment properties (for example, `PORT` binds to `port`).

As an example, consider the following `@ConfigurationProperties` class:

[source,java,indent=0]
----
	@ConfigurationProperties(prefix="acme.my-project.person")
	public class OwnerProperties {

		private String firstName;

		public String getFirstName() {
			return this.firstName;
		}

		public void setFirstName(String firstName) {
			this.firstName = firstName;
		}

	}
----

With the preceding code, the following properties names can all be used:

.relaxed binding
[cols="1,4"]
|===
| Property | Note

| `acme.my-project.person.first-name`
| Kebab case, which is recommended for use in `.properties` and `.yml` files.

| `acme.myProject.person.firstName`
| Standard camel case syntax.

| `acme.my_project.person.first_name`
| Underscore notation, which is an alternative format for use in `.properties` and `.yml` files.

| `ACME_MYPROJECT_PERSON_FIRSTNAME`
| Upper case format, which is recommended when using system environment variables.
|===

NOTE: The `prefix` value for the annotation _must_ be in kebab case (lowercase and separated by `-`, such as `acme.my-project.person`).

.relaxed binding rules per property source
[cols="2,4,4"]
|===
| Property Source | Simple | List

| Properties Files
| Camel case, kebab case, or underscore notation
| Standard list syntax using `[ ]` or comma-separated values

| YAML Files
| Camel case, kebab case, or underscore notation
| Standard YAML list syntax or comma-separated values

| Environment Variables
| Upper case format with underscore as the delimiter (see <<boot-features-external-config-relaxed-binding-from-environment-variables>>).
| Numeric values surrounded by underscores (see <<boot-features-external-config-relaxed-binding-from-environment-variables>>)

| System properties
| Camel case, kebab case, or underscore notation
| Standard list syntax using `[ ]` or comma-separated values
|===

TIP: We recommend that, when possible, properties are stored in lower-case kebab format, such as `my.property-name=acme`.



[[boot-features-external-config-relaxed-binding-maps]]
===== Binding Maps
When binding to `Map` properties you may need to use a special bracket notation so that the original `key` value is preserved.
If the key is not surrounded by `[]`, any characters that are not alpha-numeric, `-` or `.` are removed.

For example, consider binding the following properties to a `Map<String,String>`:


[source,properties,indent=0,role="primary"]
.Properties
----
	acme.map.[/key1]=value1
	acme.map.[/key2]=value2
	acme.map./key3=value3
----

[source,yaml,indent=0,role="secondary"]
.Yaml
----
	acme:
	  map:
	    "[/key1]": "value1"
	    "[/key2]": "value2"
	    "/key3": "value3"
----

NOTE: For YAML files, the brackets need to be surrounded by quotes for the keys to be parsed properly.

The properties above will bind to a `Map` with `/key1`, `/key2` and `key3` as the keys in the map.
The slash has been removed from `key3` because it wasn't surrounded by square brackets.

You may also occasionally need to use the bracket notation if your `key` contains a `.` and you are binding to non-scalar value.
For example, binding `a.b=c` to `Map<String, Object>` will return a Map with the entry `{"a"={"b"="c"}}` whereas `[a.b]=c` will return a Map with the entry `{"a.b"="c"}`.



[[boot-features-external-config-relaxed-binding-from-environment-variables]]
===== Binding from Environment Variables
Most operating systems impose strict rules around the names that can be used for environment variables.
For example, Linux shell variables can contain only letters (`a` to `z` or `A` to `Z`), numbers (`0` to `9`) or the underscore character (`_`).
By convention, Unix shell variables will also have their names in UPPERCASE.

Spring Boot's relaxed binding rules are, as much as possible, designed to be compatible with these naming restrictions.

To convert a property name in the canonical-form to an environment variable name you can follow these rules:

* Replace dots (`.`) with underscores (`_`).
* Remove any dashes (`-`).
* Convert to uppercase.

For example, the configuration property `spring.main.log-startup-info` would be an environment variable named `SPRING_MAIN_LOGSTARTUPINFO`.

Environment variables can also be used when binding to object lists.
To bind to a `List`, the element number should be surrounded with underscores in the variable name.

For example, the configuration property `my.acme[0].other` would use an environment variable named `MY_ACME_0_OTHER`.



[[boot-features-external-config-complex-type-merge]]
==== Merging Complex Types
When lists are configured in more than one place, overriding works by replacing the entire list.

For example, assume a `MyPojo` object with `name` and `description` attributes that are `null` by default.
The following example exposes a list of `MyPojo` objects from `AcmeProperties`:

[source,java,indent=0]
----
	@ConfigurationProperties("acme")
	public class AcmeProperties {

		private final List<MyPojo> list = new ArrayList<>();

		public List<MyPojo> getList() {
			return this.list;
		}

	}
----

Consider the following configuration:

[source,yaml,indent=0,configblocks]
----
	acme:
	  list:
	  - name: "my name"
	    description: "my description"
	---
	spring:
	  config:
	    activate:
	      on-profile: "dev"
	acme:
	  list:
	  - name: "my another name"
----

If the `dev` profile is not active, `AcmeProperties.list` contains one `MyPojo` entry, as previously defined.
If the `dev` profile is enabled, however, the `list` _still_ contains only one entry (with a name of `my another name` and a description of `null`).
This configuration _does not_ add a second `MyPojo` instance to the list, and it does not merge the items.

When a `List` is specified in multiple profiles, the one with the highest priority (and only that one) is used.
Consider the following example:

[source,yaml,indent=0,configblocks]
----
	acme:
	  list:
	  - name: "my name"
	    description: "my description"
	  - name: "another name"
	    description: "another description"
	---
	spring:
	  config:
	    activate:
	      on-profile: "dev"
	acme:
	  list:
	  - name: "my another name"
----

In the preceding example, if the `dev` profile is active, `AcmeProperties.list` contains _one_ `MyPojo` entry (with a name of `my another name` and a description of `null`).
For YAML, both comma-separated lists and YAML lists can be used for completely overriding the contents of the list.

For `Map` properties, you can bind with property values drawn from multiple sources.
However, for the same property in multiple sources, the one with the highest priority is used.
The following example exposes a `Map<String, MyPojo>` from `AcmeProperties`:

[source,java,indent=0]
----
	@ConfigurationProperties("acme")
	public class AcmeProperties {

		private final Map<String, MyPojo> map = new HashMap<>();

		public Map<String, MyPojo> getMap() {
			return this.map;
		}

	}
----

Consider the following configuration:

[source,yaml,indent=0,configblocks]
----
	acme:
	  map:
	    key1:
	      name: "my name 1"
	      description: "my description 1"
	---
	spring:
	  config:
	    activate:
	      on-profile: "dev"
	acme:
	  map:
	    key1:
	      name: "dev name 1"
	    key2:
	      name: "dev name 2"
	      description: "dev description 2"
----

If the `dev` profile is not active, `AcmeProperties.map` contains one entry with key `key1` (with a name of `my name 1` and a description of `my description 1`).
If the `dev` profile is enabled, however, `map` contains two entries with keys `key1` (with a name of `dev name 1` and a description of `my description 1`) and `key2` (with a name of `dev name 2` and a description of `dev description 2`).

NOTE: The preceding merging rules apply to properties from all property sources, and not just files.



[[boot-features-external-config-conversion]]
==== Properties Conversion
Spring Boot attempts to coerce the external application properties to the right type when it binds to the `@ConfigurationProperties` beans.
If you need custom type conversion, you can provide a `ConversionService` bean (with a bean named `conversionService`) or custom property editors (through a `CustomEditorConfigurer` bean) or custom `Converters` (with bean definitions annotated as `@ConfigurationPropertiesBinding`).

NOTE: As this bean is requested very early during the application lifecycle, make sure to limit the dependencies that your `ConversionService` is using.
Typically, any dependency that you require may not be fully initialized at creation time.
You may want to rename your custom `ConversionService` if it is not required for configuration keys coercion and only rely on custom converters qualified with `@ConfigurationPropertiesBinding`.



[[boot-features-external-config-conversion-duration]]
===== Converting durations
Spring Boot has dedicated support for expressing durations.
If you expose a `java.time.Duration` property, the following formats in application properties are available:

* A regular `long` representation (using milliseconds as the default unit unless a `@DurationUnit` has been specified)
* The standard ISO-8601 format {java-api}/java/time/Duration.html#parse-java.lang.CharSequence-[used by `java.time.Duration`]
* A more readable format where the value and the unit are coupled (e.g. `10s` means 10 seconds)

Consider the following example:

[source,java,indent=0]
----
include::{code-examples}/context/properties/bind/javabean/AppSystemProperties.java[tag=example]
----

To specify a session timeout of 30 seconds, `30`, `PT30S` and `30s` are all equivalent.
A read timeout of 500ms can be specified in any of the following form: `500`, `PT0.5S` and `500ms`.

You can also use any of the supported units.
These are:

* `ns` for nanoseconds
* `us` for microseconds
* `ms` for milliseconds
* `s` for seconds
* `m` for minutes
* `h` for hours
* `d` for days

The default unit is milliseconds and can be overridden using `@DurationUnit` as illustrated in the sample above.

If you prefer to use constructor binding, the same properties can be exposed, as shown in the following example:

[source,java,indent=0]
----
include::{code-examples}/context/properties/bind/constructor/AppSystemProperties.java[tag=example]
----


TIP: If you are upgrading a `Long` property, make sure to define the unit (using `@DurationUnit`) if it isn't milliseconds.
Doing so gives a transparent upgrade path while supporting a much richer format.



[[boot-features-external-config-conversion-period]]
===== Converting periods
In addition to durations, Spring Boot can also work with `java.time.Period` type.
The following formats can be used in application properties:

* An regular `int` representation (using days as the default unit unless a `@PeriodUnit` has been specified)
* The standard ISO-8601 format {java-api}/java/time/Period.html#parse-java.lang.CharSequence-[used by `java.time.Period`]
* A simpler format where the value and the unit pairs are coupled (e.g. `1y3d` means 1 year and 3 days)

The following units are supported with the simple format:

* `y` for years
* `m` for months
* `w` for weeks
* `d` for days

NOTE: The `java.time.Period` type never actually stores the number of weeks, it is a shortcut that means "`7 days`".



[[boot-features-external-config-conversion-datasize]]
===== Converting Data Sizes
Spring Framework has a `DataSize` value type that expresses a size in bytes.
If you expose a `DataSize` property, the following formats in application properties are available:

* A regular `long` representation (using bytes as the default unit unless a `@DataSizeUnit` has been specified)
* A more readable format where the value and the unit are coupled (e.g. `10MB` means 10 megabytes)

Consider the following example:

[source,java,indent=0]
----
include::{code-examples}/context/properties/bind/javabean/AppIoProperties.java[tag=example]
----

To specify a buffer size of 10 megabytes, `10` and `10MB` are equivalent.
A size threshold of 256 bytes can be specified as `256` or `256B`.

You can also use any of the supported units.
These are:

* `B` for bytes
* `KB` for kilobytes
* `MB` for megabytes
* `GB` for gigabytes
* `TB` for terabytes

The default unit is bytes and can be overridden using `@DataSizeUnit` as illustrated in the sample above.

If you prefer to use constructor binding, the same properties can be exposed, as shown in the following example:

[source,java,indent=0]
----
include::{code-examples}/context/properties/bind/constructor/AppIoProperties.java[tag=example]
----

TIP: If you are upgrading a `Long` property, make sure to define the unit (using `@DataSizeUnit`) if it isn't bytes.
Doing so gives a transparent upgrade path while supporting a much richer format.



[[boot-features-external-config-validation]]
==== @ConfigurationProperties Validation
Spring Boot attempts to validate `@ConfigurationProperties` classes whenever they are annotated with Spring's `@Validated` annotation.
You can use JSR-303 `javax.validation` constraint annotations directly on your configuration class.
To do so, ensure that a compliant JSR-303 implementation is on your classpath and then add constraint annotations to your fields, as shown in the following example:

[source,java,indent=0]
----
	@ConfigurationProperties(prefix="acme")
	@Validated
	public class AcmeProperties {

		@NotNull
		private InetAddress remoteAddress;

		// ... getters and setters

	}
----

TIP: You can also trigger validation by annotating the `@Bean` method that creates the configuration properties with `@Validated`.

To ensure that validation is always triggered for nested properties, even when no properties are found, the associated field must be annotated with `@Valid`.
The following example builds on the preceding `AcmeProperties` example:

[source,java,indent=0]
----
	@ConfigurationProperties(prefix="acme")
	@Validated
	public class AcmeProperties {

		@NotNull
		private InetAddress remoteAddress;

		@Valid
		private final Security security = new Security();

		// ... getters and setters

		public static class Security {

			@NotEmpty
			public String username;

			// ... getters and setters

		}

	}
----

You can also add a custom Spring `Validator` by creating a bean definition called `configurationPropertiesValidator`.
The `@Bean` method should be declared `static`.
The configuration properties validator is created very early in the application's lifecycle, and declaring the `@Bean` method as static lets the bean be created without having to instantiate the `@Configuration` class.
Doing so avoids any problems that may be caused by early instantiation.

TIP: The `spring-boot-actuator` module includes an endpoint that exposes all `@ConfigurationProperties` beans.
Point your web browser to `/actuator/configprops` or use the equivalent JMX endpoint.
See the "<<production-ready-features.adoc#production-ready-endpoints, Production ready features>>" section for details.



[[boot-features-external-config-vs-value]]
==== @ConfigurationProperties vs. @Value
The `@Value` annotation is a core container feature, and it does not provide the same features as type-safe configuration properties.
The following table summarizes the features that are supported by `@ConfigurationProperties` and `@Value`:

[cols="4,2,2"]
|===
| Feature |`@ConfigurationProperties` |`@Value`

| <<boot-features-external-config-relaxed-binding,Relaxed binding>>
| Yes
| Limited (see <<boot-features-external-config-vs-value-note,note below>>)

| <<appendix-configuration-metadata.adoc#configuration-metadata,Meta-data support>>
| Yes
| No

| `SpEL` evaluation
| No
| Yes
|===

NOTE: [[boot-features-external-config-vs-value-note]] If you do want to use `@Value`, we recommend that you refer to property names using their canonical form (kebab-case using only lowercase letters).
This will allow Spring Boot to use the same logic as it does when relaxed binding `@ConfigurationProperties`.
For example, `@Value("{demo.item-price}")` will pick up `demo.item-price` and `demo.itemPrice` forms from the `application.properties` file, as well as `DEMO_ITEMPRICE` from the system environment.
If you used `@Value("{demo.itemPrice}")` instead, `demo.item-price` and `DEMO_ITEMPRICE` would not be considered.

If you define a set of configuration keys for your own components, we recommend you group them in a POJO annotated with `@ConfigurationProperties`.
Doing so will provide you with structured, type-safe object that you can inject into your own beans.

`SpEL` expressions from  <<boot-features-external-config-files,application property files>> are not processed at time of parsing these files and populating the environment.
However, it is possible to write a `SpEL` expression in `@Value`.
If the value of a property from an application property file is a `SpEL` expression, it will be evaluated when consumed via `@Value`.



[[boot-features-profiles]]
== Profiles
Spring Profiles provide a way to segregate parts of your application configuration and make it be available only in certain environments.
Any `@Component`, `@Configuration` or `@ConfigurationProperties` can be marked with `@Profile` to limit when it is loaded, as shown in the following example:

[source,java,indent=0]
----
	@Configuration(proxyBeanMethods = false)
	@Profile("production")
	public class ProductionConfiguration {

		// ...

	}
----

NOTE: If `@ConfigurationProperties` beans are registered via `@EnableConfigurationProperties` instead of automatic scanning, the `@Profile` annotation needs to be specified on the `@Configuration` class that has the `@EnableConfigurationProperties` annotation.
In the case where `@ConfigurationProperties` are scanned, `@Profile` can be specified on the `@ConfigurationProperties` class itself.

You can use a configprop:spring.profiles.active[] `Environment` property to specify which profiles are active.
You can specify the property in any of the ways described earlier in this chapter.
For example, you could include it in your `application.properties`, as shown in the following example:

[source,yaml,indent=0,configprops,configblocks]
----
	spring:
	  profiles:
	    active: "dev,hsqldb"
----

You could also specify it on the command line by using the following switch: `--spring.profiles.active=dev,hsqldb`.



[[boot-features-adding-active-profiles]]
=== Adding Active Profiles
The configprop:spring.profiles.active[] property follows the same ordering rules as other properties: The highest `PropertySource` wins.
This means that you can specify active profiles in `application.properties` and then *replace* them by using the command line switch.

Sometimes, it is useful to have properties that *add* to the active profiles rather than replace them.
The `SpringApplication` entry point has a Java API for setting additional profiles (that is, on top of those activated by the configprop:spring.profiles.active[] property).
See the `setAdditionalProfiles()` method in {spring-boot-module-api}/SpringApplication.html[SpringApplication].
Profile groups, which are described in the <<boot-features-profiles-groups,next section>> can also be used to add active profiles if a given profile is active.


[[boot-features-profiles-groups]]
=== Profile Groups
Occasionally the profiles that you define and use in your application are too fine-grained and become cumbersome to use.
For example, you might have `proddb` and `prodmq` profiles that you use to enable database and messaging features independently.

To help with this, Spring Boot lets you define profile groups.
A profile group allows you to define a logical name for a related group of profiles.

For example, we can create a `production` group that consists of our `proddb` and `prodmq` profiles.

[source,yaml,indent=0,configblocks]
----
	spring:
	  profiles:
	    group:
	      production:
	      - "proddb"
	      - "prodmq"
----

Our application can now be started using `--spring.profiles.active=production` to active the `production`, `proddb` and `prodmq` profiles in one hit.



[[boot-features-programmatically-setting-profiles]]
=== Programmatically Setting Profiles
You can programmatically set active profiles by calling `SpringApplication.setAdditionalProfiles(...)` before your application runs.
It is also possible to activate profiles by using Spring's `ConfigurableEnvironment` interface.



[[boot-features-profile-specific-configuration]]
=== Profile-specific Configuration Files
Profile-specific variants of both `application.properties` (or `application.yml`) and files referenced through `@ConfigurationProperties` are considered as files and loaded.
See "<<boot-features-external-config-files-profile-specific>>" for details.



[[boot-features-logging]]
== Logging
Spring Boot uses https://commons.apache.org/logging[Commons Logging] for all internal logging but leaves the underlying log implementation open.
Default configurations are provided for {java-api}/java/util/logging/package-summary.html[Java Util Logging], https://logging.apache.org/log4j/2.x/[Log4J2], and https://logback.qos.ch/[Logback].
In each case, loggers are pre-configured to use console output with optional file output also available.

By default, if you use the "`Starters`", Logback is used for logging.
Appropriate Logback routing is also included to ensure that dependent libraries that use Java Util Logging, Commons Logging, Log4J, or SLF4J all work correctly.

TIP: There are a lot of logging frameworks available for Java.
Do not worry if the above list seems confusing.
Generally, you do not need to change your logging dependencies and the Spring Boot defaults work just fine.

TIP: When you deploy your application to a servlet container or application server, logging performed via the Java Util Logging API is not routed into your application's logs.
This prevents logging performed by the container or other applications that have been deployed to it from appearing in your application's logs.


[[boot-features-logging-format]]
=== Log Format
The default log output from Spring Boot resembles the following example:

[indent=0]
----
2019-03-05 10:57:51.112  INFO 45469 --- [           main] org.apache.catalina.core.StandardEngine  : Starting Servlet Engine: Apache Tomcat/7.0.52
2019-03-05 10:57:51.253  INFO 45469 --- [ost-startStop-1] o.a.c.c.C.[Tomcat].[localhost].[/]       : Initializing Spring embedded WebApplicationContext
2019-03-05 10:57:51.253  INFO 45469 --- [ost-startStop-1] o.s.web.context.ContextLoader            : Root WebApplicationContext: initialization completed in 1358 ms
2019-03-05 10:57:51.698  INFO 45469 --- [ost-startStop-1] o.s.b.c.e.ServletRegistrationBean        : Mapping servlet: 'dispatcherServlet' to [/]
2019-03-05 10:57:51.702  INFO 45469 --- [ost-startStop-1] o.s.b.c.embedded.FilterRegistrationBean  : Mapping filter: 'hiddenHttpMethodFilter' to: [/*]
----

The following items are output:

* Date and Time: Millisecond precision and easily sortable.
* Log Level: `ERROR`, `WARN`, `INFO`, `DEBUG`, or `TRACE`.
* Process ID.
* A `---` separator to distinguish the start of actual log messages.
* Thread name: Enclosed in square brackets (may be truncated for console output).
* Logger name: This is usually the source class name (often abbreviated).
* The log message.

NOTE: Logback does not have a `FATAL` level.
It is mapped to `ERROR`.



[[boot-features-logging-console-output]]
=== Console Output
The default log configuration echoes messages to the console as they are written.
By default, `ERROR`-level, `WARN`-level, and `INFO`-level messages are logged.
You can also enable a "`debug`" mode by starting your application with a `--debug` flag.

[indent=0]
----
	$ java -jar myapp.jar --debug
----

NOTE: You can also specify `debug=true` in your `application.properties`.

When the debug mode is enabled, a selection of core loggers (embedded container, Hibernate, and Spring Boot) are configured to output more information.
Enabling the debug mode does _not_ configure your application to log all messages with `DEBUG` level.

Alternatively, you can enable a "`trace`" mode by starting your application with a `--trace` flag (or `trace=true` in your `application.properties`).
Doing so enables trace logging for a selection of core loggers (embedded container, Hibernate schema generation, and the whole Spring portfolio).



[[boot-features-logging-color-coded-output]]
==== Color-coded Output
If your terminal supports ANSI, color output is used to aid readability.
You can set `spring.output.ansi.enabled` to a {spring-boot-module-api}/ansi/AnsiOutput.Enabled.html[supported value] to override the auto-detection.

Color coding is configured by using the `%clr` conversion word.
In its simplest form, the converter colors the output according to the log level, as shown in the following example:

[source,indent=0]
----
%clr(%5p)
----

The following table describes the mapping of log levels to colors:

|===
| Level | Color

| `FATAL`
| Red

| `ERROR`
| Red

| `WARN`
| Yellow

| `INFO`
| Green

| `DEBUG`
| Green

| `TRACE`
| Green
|===

Alternatively, you can specify the color or style that should be used by providing it as an option to the conversion.
For example, to make the text yellow, use the following setting:

[source,indent=0]
----
%clr(%d{yyyy-MM-dd HH:mm:ss.SSS}){yellow}
----

The following colors and styles are supported:

* `blue`
* `cyan`
* `faint`
* `green`
* `magenta`
* `red`
* `yellow`



[[boot-features-logging-file-output]]
=== File Output
By default, Spring Boot logs only to the console and does not write log files.
If you want to write log files in addition to the console output, you need to set a configprop:logging.file.name[] or configprop:logging.file.path[] property (for example, in your `application.properties`).

The following table shows how the `logging.*` properties can be used together:

.Logging properties
[cols="1,1,1,4"]
|===
| configprop:logging.file.name[] | configprop:logging.file.path[] | Example | Description

| _(none)_
| _(none)_
|
| Console only logging.

| Specific file
| _(none)_
| `my.log`
| Writes to the specified log file.
  Names can be an exact location or relative to the current directory.

| _(none)_
| Specific directory
| `/var/log`
| Writes `spring.log` to the specified directory.
  Names can be an exact location or relative to the current directory.
|===

Log files rotate when they reach 10 MB and, as with console output, `ERROR`-level, `WARN`-level, and `INFO`-level messages are logged by default.

TIP: Logging properties are independent of the actual logging infrastructure.
As a result, specific configuration keys (such as `logback.configurationFile` for Logback) are not managed by spring Boot.



[[boot-features-logging-file-rotation]]
=== File Rotation
If you are using the Logback, it's possible to fine-tune log rotation settings using your `application.properties` or `application.yaml` file.
For all other logging system, you'll need to configure rotation settings directly yourself (for example, if you use Log4J2 then you could add a `log4j.xml` file).

The following rotation policy properties are supported:

|===
| Name | Description

| configprop:logging.logback.rollingpolicy.file-name-pattern[]
| The filename pattern used to create log archives.

| configprop:logging.logback.rollingpolicy.clean-history-on-start[]
| If log archive cleanup should occur when the application starts.

| configprop:logging.logback.rollingpolicy.max-file-size[]
| The maximum size of log file before it's archived.

| configprop:logging.logback.rollingpolicy.total-size-cap[]
| The maximum amount of size log archives can take before being deleted.

| configprop:logging.logback.rollingpolicy.max-history[]
| The number of days to keep log archives (defaults to 7)
|===



[[boot-features-custom-log-levels]]
=== Log Levels
All the supported logging systems can have the logger levels set in the Spring `Environment` (for example, in `application.properties`) by using `+logging.level.<logger-name>=<level>+` where `level` is one of TRACE, DEBUG, INFO, WARN, ERROR, FATAL, or OFF.
The `root` logger can be configured by using `logging.level.root`.

The following example shows potential logging settings in `application.properties`:

[source,properties,indent=0,subs="verbatim,quotes,attributes",configprops,role="primary"]
.Properties
----
	logging.level.root=warn
	logging.level.org.springframework.web=debug
	logging.level.org.hibernate=error
----

[source,properties,indent=0,subs="verbatim,quotes,attributes",role="secondary"]
.Yaml
----
	logging:
	  level:
	    root: "warn"
	    org.springframework.web: "debug"
	    org.hibernate: "error"
----

It's also possible to set logging levels using environment variables.
For example, `LOGGING_LEVEL_ORG_SPRINGFRAMEWORK_WEB=DEBUG` will set `org.springframework.web` to `DEBUG`.

NOTE: The above approach will only work for package level logging.
Since relaxed binding always converts environment variables to lowercase, it's not possible to configure logging for an individual class in this way.
If you need to configure logging for a class, you can use <<boot-features-external-config-application-json, the `SPRING_APPLICATION_JSON`>> variable.



[[boot-features-custom-log-groups]]
=== Log Groups
It's often useful to be able to group related loggers together so that they can all be configured at the same time.
For example, you might commonly change the logging levels for _all_ Tomcat related loggers, but you can't easily remember top level packages.

To help with this, Spring Boot allows you to define logging groups in your Spring `Environment`.
For example, here's how you could define a "`tomcat`" group by adding it to your `application.properties`:

[source,yaml,indent=0,subs="verbatim,quotes,attributes",configprops,configblocks]
----
	logging:
	  group:
	    tomcat: "org.apache.catalina,org.apache.coyote,org.apache.tomcat"
----

Once defined, you can change the level for all the loggers in the group with a single line:

[source,yaml,indent=0,subs="verbatim,quotes,attributes",configprops,configblocks]
----
	logging:
	  level:
	    tomcat: "trace"
----

Spring Boot includes the following pre-defined logging groups that can be used out-of-the-box:

[cols="1,4"]
|===
| Name | Loggers

| web
| `org.springframework.core.codec`, `org.springframework.http`, `org.springframework.web`, `org.springframework.boot.actuate.endpoint.web`, `org.springframework.boot.web.servlet.ServletContextInitializerBeans`

| sql
| `org.springframework.jdbc.core`, `org.hibernate.SQL`, `org.jooq.tools.LoggerListener`
|===



[[boot-features-log-shutdown-hook]]
=== Using a Log Shutdown Hook
In order to release logging resources it is usually a good idea to stop the logging system when your application terminates.
Unfortunately, there's no single way to do this that will work with all application types.
If your application has complex context hierarchies or is deployed as a war file, you'll need to investigate the options provided directly by the underlying logging system.
For example, Logback offers http://logback.qos.ch/manual/loggingSeparation.html[context selectors] which allow each Logger to be created in its own context.

For simple "single jar" applications deployed in their own JVM, you can use the `logging.register-shutdown-hook` property.
Setting `logging.register-shutdown-hook` to `true` will register a shutdown hook that will trigger log system cleanup when the JVM exits.

You can set the property in your `application.properties` or `application.yaml` file:

[source,yaml,indent=0,configprops,configblocks]
----
	logging:
	  register-shutdown-hook: true
----



[[boot-features-custom-log-configuration]]
=== Custom Log Configuration
The various logging systems can be activated by including the appropriate libraries on the classpath and can be further customized by providing a suitable configuration file in the root of the classpath or in a location specified by the following Spring `Environment` property: configprop:logging.config[].

You can force Spring Boot to use a particular logging system by using the `org.springframework.boot.logging.LoggingSystem` system property.
The value should be the fully qualified class name of a `LoggingSystem` implementation.
You can also disable Spring Boot's logging configuration entirely by using a value of `none`.

NOTE: Since logging is initialized *before* the `ApplicationContext` is created, it is not possible to control logging from `@PropertySources` in Spring `@Configuration` files.
The only way to change the logging system or disable it entirely is via System properties.

Depending on your logging system, the following files are loaded:

|===
| Logging System | Customization

| Logback
| `logback-spring.xml`, `logback-spring.groovy`, `logback.xml`, or `logback.groovy`

| Log4j2
| `log4j2-spring.xml` or `log4j2.xml`

| JDK (Java Util Logging)
| `logging.properties`
|===

NOTE: When possible, we recommend that you use the `-spring` variants for your logging configuration (for example, `logback-spring.xml` rather than `logback.xml`).
If you use standard configuration locations, Spring cannot completely control log initialization.

WARNING: There are known classloading issues with Java Util Logging that cause problems when running from an 'executable jar'.
We recommend that you avoid it when running from an 'executable jar' if at all possible.

To help with the customization, some other properties are transferred from the Spring `Environment` to System properties, as described in the following table:

|===
| Spring Environment | System Property | Comments

| configprop:logging.exception-conversion-word[]
| `LOG_EXCEPTION_CONVERSION_WORD`
| The conversion word used when logging exceptions.

| configprop:logging.file.name[]
| `LOG_FILE`
| If defined, it is used in the default log configuration.

| configprop:logging.file.path[]
| `LOG_PATH`
| If defined, it is used in the default log configuration.

| configprop:logging.pattern.console[]
| `CONSOLE_LOG_PATTERN`
| The log pattern to use on the console (stdout).

| configprop:logging.pattern.dateformat[]
| `LOG_DATEFORMAT_PATTERN`
| Appender pattern for log date format.

| configprop:logging.charset.console[]
| `CONSOLE_LOG_CHARSET`
| The charset to use for console logging.

| configprop:logging.pattern.file[]
| `FILE_LOG_PATTERN`
| The log pattern to use in a file (if `LOG_FILE` is enabled).

| configprop:logging.charset.file[]
| `FILE_LOG_CHARSET`
| The charset to use for file logging (if `LOG_FILE` is enabled).

| configprop:logging.pattern.level[]
| `LOG_LEVEL_PATTERN`
| The format to use when rendering the log level (default `%5p`).

| `PID`
| `PID`
| The current process ID (discovered if possible and when not already defined as an OS environment variable).
|===

If you're using Logback, the following properties are also transferred:

|===
| Spring Environment | System Property | Comments

| configprop:logging.logback.rollingpolicy.file-name-pattern[]
| `LOGBACK_ROLLINGPOLICY_FILE_NAME_PATTERN`
| Pattern for rolled-over log file names (default `$\{LOG_FILE}.%d\{yyyy-MM-dd}.%i.gz`).

| configprop:logging.logback.rollingpolicy.clean-history-on-start[]
| `LOGBACK_ROLLINGPOLICY_CLEAN_HISTORY_ON_START`
| Whether to clean the archive log files on startup.

| configprop:logging.logback.rollingpolicy.max-file-size[]
| `LOGBACK_ROLLINGPOLICY_MAX_FILE_SIZE`
| Maximum log file size.

| configprop:logging.logback.rollingpolicy.total-size-cap[]
| `LOGBACK_ROLLINGPOLICY_TOTAL_SIZE_CAP`
| Total size of log backups to be kept.

| configprop:logging.logback.rollingpolicy.max-history[]
| `LOGBACK_ROLLINGPOLICY_MAX_HISTORY`
| Maximum number of archive log files to keep.
|===


All the supported logging systems can consult System properties when parsing their configuration files.
See the default configurations in `spring-boot.jar` for examples:

* {spring-boot-code}/spring-boot-project/spring-boot/src/main/resources/org/springframework/boot/logging/logback/defaults.xml[Logback]
* {spring-boot-code}/spring-boot-project/spring-boot/src/main/resources/org/springframework/boot/logging/log4j2/log4j2.xml[Log4j 2]
* {spring-boot-code}/spring-boot-project/spring-boot/src/main/resources/org/springframework/boot/logging/java/logging-file.properties[Java Util logging]

[TIP]
====
If you want to use a placeholder in a logging property, you should use <<boot-features-external-config-placeholders-in-properties,Spring Boot's syntax>> and not the syntax of the underlying framework.
Notably, if you use Logback, you should use `:` as the delimiter between a property name and its default value and not use `:-`.
====

[TIP]
====
You can add MDC and other ad-hoc content to log lines by overriding only the `LOG_LEVEL_PATTERN` (or `logging.pattern.level` with Logback).
For example, if you use `logging.pattern.level=user:%X\{user} %5p`, then the default log format contains an MDC entry for "user", if it exists, as shown in the following example.

[indent=0]
----
	2019-08-30 12:30:04.031 user:someone INFO 22174 --- [  nio-8080-exec-0] demo.Controller
	Handling authenticated request
----
====



[[boot-features-logback-extensions]]
=== Logback Extensions
Spring Boot includes a number of extensions to Logback that can help with advanced configuration.
You can use these extensions in your `logback-spring.xml` configuration file.

NOTE: Because the standard `logback.xml` configuration file is loaded too early, you cannot use extensions in it.
You need to either use `logback-spring.xml` or define a configprop:logging.config[] property.

WARNING: The extensions cannot be used with Logback's https://logback.qos.ch/manual/configuration.html#autoScan[configuration scanning].
If you attempt to do so, making changes to the configuration file results in an error similar to one of the following being logged:

[indent=0]
----
	ERROR in ch.qos.logback.core.joran.spi.Interpreter@4:71 - no applicable action for [springProperty], current ElementPath is [[configuration][springProperty]]
	ERROR in ch.qos.logback.core.joran.spi.Interpreter@4:71 - no applicable action for [springProfile], current ElementPath is [[configuration][springProfile]]
----



==== Profile-specific Configuration
The `<springProfile>` tag lets you optionally include or exclude sections of configuration based on the active Spring profiles.
Profile sections are supported anywhere within the `<configuration>` element.
Use the `name` attribute to specify which profile accepts the configuration.
The `<springProfile>` tag can contain a profile name (for example `staging`) or a profile expression.
A profile expression allows for more complicated profile logic to be expressed, for example `production & (eu-central | eu-west)`.
Check the {spring-framework-docs}/core.html#beans-definition-profiles-java[reference guide] for more details.
The following listing shows three sample profiles:

[source,xml,indent=0]
----
	<springProfile name="staging">
		<!-- configuration to be enabled when the "staging" profile is active -->
	</springProfile>

	<springProfile name="dev | staging">
		<!-- configuration to be enabled when the "dev" or "staging" profiles are active -->
	</springProfile>

	<springProfile name="!production">
		<!-- configuration to be enabled when the "production" profile is not active -->
	</springProfile>
----



==== Environment Properties
The `<springProperty>` tag lets you expose properties from the Spring `Environment` for use within Logback.
Doing so can be useful if you want to access values from your `application.properties` file in your Logback configuration.
The tag works in a similar way to Logback's standard `<property>` tag.
However, rather than specifying a direct `value`, you specify the `source` of the property (from the `Environment`).
If you need to store the property somewhere other than in `local` scope, you can use the `scope` attribute.
If you need a fallback value (in case the property is not set in the `Environment`), you can use the `defaultValue` attribute.
The following example shows how to expose properties for use within Logback:

[source,xml,indent=0]
----
	<springProperty scope="context" name="fluentHost" source="myapp.fluentd.host"
			defaultValue="localhost"/>
	<appender name="FLUENT" class="ch.qos.logback.more.appenders.DataFluentAppender">
		<remoteHost>${fluentHost}</remoteHost>
		...
	</appender>
----

NOTE: The `source` must be specified in kebab case (such as `my.property-name`).
However, properties can be added to the `Environment` by using the relaxed rules.



[[boot-features-internationalization]]
== Internationalization
Spring Boot supports localized messages so that your application can cater to users of different language preferences.
By default, Spring Boot looks for the presence of a `messages` resource bundle at the root of the classpath.

NOTE: The auto-configuration applies when the default properties file for the configured resource bundle is available (i.e. `messages.properties` by default).
If your resource bundle contains only language-specific properties files, you are required to add the default.
If no properties file is found that matches any of the configured base names, there will be no auto-configured `MessageSource`.

The basename of the resource bundle as well as several other attributes can be configured using the `spring.messages` namespace, as shown in the following example:

[source,yaml,indent=0,configprops,configblocks]
----
	spring:
	  messages:
	    basename: "messages,config.i18n.messages"
	    fallback-to-system-locale: false
----

TIP: `spring.messages.basename` supports comma-separated list of locations, either a package qualifier or a resource resolved from the classpath root.

See {spring-boot-autoconfigure-module-code}/context/MessageSourceProperties.java[`MessageSourceProperties`] for more supported options.



[[boot-features-json]]
== JSON
Spring Boot provides integration with three JSON mapping libraries:

- Gson
- Jackson
- JSON-B

Jackson is the preferred and default library.



[[boot-features-json-jackson]]
=== Jackson
Auto-configuration for Jackson is provided and Jackson is part of `spring-boot-starter-json`.
When Jackson is on the classpath an `ObjectMapper` bean is automatically configured.
Several configuration properties are provided for <<howto.adoc#howto-customize-the-jackson-objectmapper,customizing the configuration of the `ObjectMapper`>>.



[[boot-features-json-gson]]
=== Gson
Auto-configuration for Gson is provided.
When Gson is on the classpath a `Gson` bean is automatically configured.
Several `+spring.gson.*+` configuration properties are provided for customizing the configuration.
To take more control, one or more `GsonBuilderCustomizer` beans can be used.



[[boot-features-json-json-b]]
=== JSON-B
Auto-configuration for JSON-B is provided.
When the JSON-B API and an implementation are on the classpath a `Jsonb` bean will be automatically configured.
The preferred JSON-B implementation is Apache Johnzon for which dependency management is provided.



[[boot-features-developing-web-applications]]
== Developing Web Applications
Spring Boot is well suited for web application development.
You can create a self-contained HTTP server by using embedded Tomcat, Jetty, Undertow, or Netty.
Most web applications use the `spring-boot-starter-web` module to get up and running quickly.
You can also choose to build reactive web applications by using the `spring-boot-starter-webflux` module.

If you have not yet developed a Spring Boot web application, you can follow the "Hello World!" example in the _<<getting-started.adoc#getting-started-first-application, Getting started>>_ section.



[[boot-features-spring-mvc]]
=== The "`Spring Web MVC Framework`"
The {spring-framework-docs}/web.html#mvc[Spring Web MVC framework] (often referred to as "`Spring MVC`") is a rich "`model view controller`" web framework.
Spring MVC lets you create special `@Controller` or `@RestController` beans to handle incoming HTTP requests.
Methods in your controller are mapped to HTTP by using `@RequestMapping` annotations.

The following code shows a typical `@RestController` that serves JSON data:

[source,java,indent=0]
----
	@RestController
	@RequestMapping(value="/users")
	public class MyRestController {

		@RequestMapping(value="/{user}", method=RequestMethod.GET)
		public User getUser(@PathVariable Long user) {
			// ...
		}

		@RequestMapping(value="/{user}/customers", method=RequestMethod.GET)
		List<Customer> getUserCustomers(@PathVariable Long user) {
			// ...
		}

		@RequestMapping(value="/{user}", method=RequestMethod.DELETE)
		public User deleteUser(@PathVariable Long user) {
			// ...
		}

	}
----

Spring MVC is part of the core Spring Framework, and detailed information is available in the  {spring-framework-docs}/web.html#mvc[reference documentation].
There are also several guides that cover Spring MVC available at https://spring.io/guides.



[[boot-features-spring-mvc-auto-configuration]]
==== Spring MVC Auto-configuration
Spring Boot provides auto-configuration for Spring MVC that works well with most applications.

The auto-configuration adds the following features on top of Spring's defaults:

* Inclusion of `ContentNegotiatingViewResolver` and `BeanNameViewResolver` beans.
* Support for serving static resources, including support for WebJars (covered <<boot-features-spring-mvc-static-content,later in this document>>)).
* Automatic registration of `Converter`, `GenericConverter`, and `Formatter` beans.
* Support for `HttpMessageConverters` (covered <<boot-features-spring-mvc-message-converters,later in this document>>).
* Automatic registration of `MessageCodesResolver` (covered <<boot-features-spring-message-codes,later in this document>>).
* Static `index.html` support.
* Automatic use of a `ConfigurableWebBindingInitializer` bean (covered <<boot-features-spring-mvc-web-binding-initializer,later in this document>>).

If you want to keep those Spring Boot MVC customizations and make more {spring-framework-docs}/web.html#mvc[MVC customizations] (interceptors, formatters, view controllers, and other features), you can add your own `@Configuration` class of type `WebMvcConfigurer` but *without* `@EnableWebMvc`.

If you want to provide custom instances of `RequestMappingHandlerMapping`, `RequestMappingHandlerAdapter`, or `ExceptionHandlerExceptionResolver`, and still keep the Spring Boot MVC customizations, you can declare a bean of type `WebMvcRegistrations` and use it to provide custom instances of those components.

If you want to take complete control of Spring MVC, you can add your own `@Configuration` annotated with `@EnableWebMvc`, or alternatively add your own `@Configuration`-annotated `DelegatingWebMvcConfiguration` as described in the Javadoc of `@EnableWebMvc`.

[NOTE]
====
Spring MVC uses a different `ConversionService` to the one used to convert values from your `application.properties` or `application.yaml` file.
It means that `Period`, `Duration` and `DataSize` converters are not available and that `@DurationUnit` and `@DataSizeUnit` annotations will be ignored.

If you want to customize the `ConversionService` used by Spring MVC, you can provide a `WebMvcConfigurer` bean with an `addFormatters` method.
From this method you can register any converter that you like, or you can delegate to the static methods available on `ApplicationConversionService`.
====



[[boot-features-spring-mvc-message-converters]]
==== HttpMessageConverters
Spring MVC uses the `HttpMessageConverter` interface to convert HTTP requests and responses.
Sensible defaults are included out of the box.
For example, objects can be automatically converted to JSON (by using the Jackson library) or XML (by using the Jackson XML extension, if available, or by using JAXB if the Jackson XML extension is not available).
By default, strings are encoded in `UTF-8`.

If you need to add or customize converters, you can use Spring Boot's `HttpMessageConverters` class, as shown in the following listing:

[source,java,indent=0]
----
	import org.springframework.boot.autoconfigure.http.HttpMessageConverters;
	import org.springframework.context.annotation.*;
	import org.springframework.http.converter.*;

	@Configuration(proxyBeanMethods = false)
	public class MyConfiguration {

		@Bean
		public HttpMessageConverters customConverters() {
			HttpMessageConverter<?> additional = ...
			HttpMessageConverter<?> another = ...
			return new HttpMessageConverters(additional, another);
		}

	}
----

Any `HttpMessageConverter` bean that is present in the context is added to the list of converters.
You can also override default converters in the same way.



[[boot-features-json-components]]
==== Custom JSON Serializers and Deserializers
If you use Jackson to serialize and deserialize JSON data, you might want to write your own `JsonSerializer` and `JsonDeserializer` classes.
Custom serializers are usually https://github.com/FasterXML/jackson-docs/wiki/JacksonHowToCustomSerializers[registered with Jackson through a module], but Spring Boot provides an alternative `@JsonComponent` annotation that makes it easier to directly register Spring Beans.

You can use the `@JsonComponent` annotation directly on `JsonSerializer`, `JsonDeserializer` or `KeyDeserializer` implementations.
You can also use it on classes that contain serializers/deserializers as inner classes, as shown in the following example:

[source,java,indent=0]
----
	import java.io.*;
	import com.fasterxml.jackson.core.*;
	import com.fasterxml.jackson.databind.*;
	import org.springframework.boot.jackson.*;

	@JsonComponent
	public class Example {

		public static class Serializer extends JsonSerializer<SomeObject> {
			// ...
		}

		public static class Deserializer extends JsonDeserializer<SomeObject> {
			// ...
		}

	}
----

All `@JsonComponent` beans in the `ApplicationContext` are automatically registered with Jackson.
Because `@JsonComponent` is meta-annotated with `@Component`, the usual component-scanning rules apply.

Spring Boot also provides {spring-boot-module-code}/jackson/JsonObjectSerializer.java[`JsonObjectSerializer`] and {spring-boot-module-code}/jackson/JsonObjectDeserializer.java[`JsonObjectDeserializer`] base classes that provide useful alternatives to the standard Jackson versions when serializing objects.
See {spring-boot-module-api}/jackson/JsonObjectSerializer.html[`JsonObjectSerializer`] and {spring-boot-module-api}/jackson/JsonObjectDeserializer.html[`JsonObjectDeserializer`] in the Javadoc for details.



[[boot-features-spring-message-codes]]
==== MessageCodesResolver
Spring MVC has a strategy for generating error codes for rendering error messages from binding errors: `MessageCodesResolver`.
If you set the configprop:spring.mvc.message-codes-resolver-format[] property `PREFIX_ERROR_CODE` or `POSTFIX_ERROR_CODE`, Spring Boot creates one for you (see the enumeration in {spring-framework-api}/validation/DefaultMessageCodesResolver.Format.html[`DefaultMessageCodesResolver.Format`]).



[[boot-features-spring-mvc-static-content]]
==== Static Content
By default, Spring Boot serves static content from a directory called `/static` (or `/public` or `/resources` or `/META-INF/resources`) in the classpath or from the root of the `ServletContext`.
It uses the `ResourceHttpRequestHandler` from Spring MVC so that you can modify that behavior by adding your own `WebMvcConfigurer` and overriding the `addResourceHandlers` method.

In a stand-alone web application, the default servlet from the container is also enabled and acts as a fallback, serving content from the root of the `ServletContext` if Spring decides not to handle it.
Most of the time, this does not happen (unless you modify the default MVC configuration), because Spring can always handle requests through the `DispatcherServlet`.

By default, resources are mapped on `+/**+`, but you can tune that with the configprop:spring.mvc.static-path-pattern[] property.
For instance, relocating all resources to `/resources/**` can be achieved as follows:

[source,yaml,indent=0,subs="verbatim,quotes,attributes",configprops,configblocks]
----
	spring:
	  mvc:
	    static-path-pattern: "/resources/**"
----

You can also customize the static resource locations by using the configprop:spring.web.resources.static-locations[] property (replacing the default values with a list of directory locations).
The root Servlet context path, `"/"`, is automatically added as a location as well.

In addition to the "`standard`" static resource locations mentioned earlier, a special case is made for https://www.webjars.org/[Webjars content].
Any resources with a path in `+/webjars/**+` are served from jar files if they are packaged in the Webjars format.

TIP: Do not use the `src/main/webapp` directory if your application is packaged as a jar.
Although this directory is a common standard, it works *only* with war packaging, and it is silently ignored by most build tools if you generate a jar.

Spring Boot also supports the advanced resource handling features provided by Spring MVC, allowing use cases such as cache-busting static resources or using version agnostic URLs for Webjars.

To use version agnostic URLs for Webjars, add the `webjars-locator-core` dependency.
Then declare your Webjar.
Using jQuery as an example, adding `"/webjars/jquery/jquery.min.js"` results in `"/webjars/jquery/x.y.z/jquery.min.js"` where `x.y.z` is the Webjar version.

NOTE: If you use JBoss, you need to declare the `webjars-locator-jboss-vfs` dependency instead of the `webjars-locator-core`.
Otherwise, all Webjars resolve as a `404`.

To use cache busting, the following configuration configures a cache busting solution for all static resources, effectively adding a content hash, such as `<link href="/css/spring-2a2d595e6ed9a0b24f027f2b63b134d6.css"/>`, in URLs:

[source,yaml,indent=0,subs="verbatim,quotes,attributes",configprops,configblocks]
----
	spring:
	  web:
	    resources:
	      chain:
	        strategy:
	          content:
	            enabled: true
	            paths: "/**"
----

NOTE: Links to resources are rewritten in templates at runtime, thanks to a `ResourceUrlEncodingFilter` that is auto-configured for Thymeleaf and FreeMarker.
You should manually declare this filter when using JSPs.
Other template engines are currently not automatically supported but can be with custom template macros/helpers and the use of the {spring-framework-api}/web/servlet/resource/ResourceUrlProvider.html[`ResourceUrlProvider`].

When loading resources dynamically with, for example, a JavaScript module loader, renaming files is not an option.
That is why other strategies are also supported and can be combined.
A "fixed" strategy adds a static version string in the URL without changing the file name, as shown in the following example:

[source,yaml,indent=0,subs="verbatim,quotes,attributes",configprops,configblocks]
----
	spring:
	  web:
	    resources:
	      chain:
	        strategy:
	          content:
	            enabled: true
	            paths: "/**"
	          fixed:
	            enabled: true
	            paths: "/js/lib/"
	            version: "v12"
----

With this configuration, JavaScript modules located under `"/js/lib/"` use a fixed versioning strategy (`"/v12/js/lib/mymodule.js"`), while other resources still use the content one (`<link href="/css/spring-2a2d595e6ed9a0b24f027f2b63b134d6.css"/>`).

See {spring-boot-autoconfigure-module-code}/web/ResourceProperties.java[`ResourceProperties`] for more supported options.

[TIP]
====
This feature has been thoroughly described in a dedicated https://spring.io/blog/2014/07/24/spring-framework-4-1-handling-static-web-resources[blog post] and in Spring Framework's {spring-framework-docs}/web.html#mvc-config-static-resources[reference documentation].
====

[[boot-features-spring-mvc-welcome-page]]
==== Welcome Page
Spring Boot supports both static and templated welcome pages.
It first looks for an `index.html` file in the configured static content locations.
If one is not found, it then looks for an `index` template.
If either is found, it is automatically used as the welcome page of the application.



[[boot-features-spring-mvc-pathmatch]]
==== Path Matching and Content Negotiation
Spring MVC can map incoming HTTP requests to handlers by looking at the request path and matching it to the mappings defined in your application (for example, `@GetMapping` annotations on Controller methods).

Spring Boot chooses to disable suffix pattern matching by default, which means that requests like `"GET /projects/spring-boot.json"` won't be matched to `@GetMapping("/projects/spring-boot")` mappings.
This is considered as a {spring-framework-docs}/web.html#mvc-ann-requestmapping-suffix-pattern-match[best practice for Spring MVC applications].
This feature was mainly useful in the past for HTTP clients which did not send proper "Accept" request headers; we needed to make sure to send the correct Content Type to the client.
Nowadays, Content Negotiation is much more reliable.

There are other ways to deal with HTTP clients that don't consistently send proper "Accept" request headers.
Instead of using suffix matching, we can use a query parameter to ensure that requests like `"GET /projects/spring-boot?format=json"` will be mapped to `@GetMapping("/projects/spring-boot")`:

[source,yaml,indent=0,subs="verbatim,quotes,attributes",configblocks]
----
	spring:
	  mvc:
	    contentnegotiation:
	      favor-parameter: true
----

Or if you prefer to use a different parameter name:

[source,properties,indent=0,subs="verbatim,quotes,attributes"]
----
	spring:
	  mvc:
	    contentnegotiation:
	      favor-parameter: true
	      parameter-name: "myparam"
----

Most standard media types are supported out-of-the-box, but you can also define new ones:

[source,yaml,indent=0,subs="verbatim,quotes,attributes",configblocks]
----
	spring:
	  mvc:
	    contentnegotiation:
	      media-types:
	        markdown: "text/markdown"
----



Suffix pattern matching is deprecated and will be removed in a future release.
If you understand the caveats and would still like your application to use suffix pattern matching, the following configuration is required:

[source,yaml,indent=0,subs="verbatim,quotes,attributes",configblocks]
----
	spring:
	  mvc:
	    contentnegotiation:
	      favor-path-extension: true
	    pathmatch:
	      use-suffix-pattern: true
----

Alternatively, rather than open all suffix patterns, it's more secure to only support registered suffix patterns:

[source,yaml,indent=0,subs="verbatim,quotes,attributes",configblocks]
----
	spring:
	  mvc:
	    contentnegotiation:
	      favor-path-extension: true
	    pathmatch:
	      use-registered-suffix-pattern: true
----

As of Spring Framework 5.3, Spring MVC supports several implementation strategies for matching request paths to Controller handlers.
It was previously only supporting the `AntPathMatcher` strategy, but it now also offers `PathPatternParser`.
Spring Boot now provides a configuration property to choose and opt in the new strategy:

[source,yaml,indent=0,subs="verbatim,quotes,attributes",configprops,configblocks]
----
	spring:
	  mvc:
	    pathmatch:
	      matching-strategy: "path-pattern-parser"
----

For more details on why you should consider this new implementation, please check out the
https://spring.io/blog/2020/06/30/url-matching-with-pathpattern-in-spring-mvc[dedicated blog post].

NOTE: `PathPatternParser` is an optimized implementation but restricts usage of
{spring-framework-docs}/web.html#mvc-ann-requestmapping-uri-templates[some path patterns variants]
and is incompatible with suffix pattern matching (configprop:spring.mvc.pathmatch.use-suffix-pattern[deprecated],
configprop:spring.mvc.pathmatch.use-registered-suffix-pattern[deprecated]) or mapping the `DispatcherServlet`
with a Servlet prefix (configprop:spring.mvc.servlet.path[]).



[[boot-features-spring-mvc-web-binding-initializer]]
==== ConfigurableWebBindingInitializer
Spring MVC uses a `WebBindingInitializer` to initialize a `WebDataBinder` for a particular request.
If you create your own `ConfigurableWebBindingInitializer` `@Bean`, Spring Boot automatically configures Spring MVC to use it.



[[boot-features-spring-mvc-template-engines]]
==== Template Engines
As well as REST web services, you can also use Spring MVC to serve dynamic HTML content.
Spring MVC supports a variety of templating technologies, including Thymeleaf, FreeMarker, and JSPs.
Also, many other templating engines include their own Spring MVC integrations.

Spring Boot includes auto-configuration support for the following templating engines:

 * https://freemarker.apache.org/docs/[FreeMarker]
 * https://docs.groovy-lang.org/docs/next/html/documentation/template-engines.html#_the_markuptemplateengine[Groovy]
 * https://www.thymeleaf.org[Thymeleaf]
 * https://mustache.github.io/[Mustache]

TIP: If possible, JSPs should be avoided.
There are several <<boot-features-jsp-limitations, known limitations>> when using them with embedded servlet containers.

When you use one of these templating engines with the default configuration, your templates are picked up automatically from `src/main/resources/templates`.

TIP: Depending on how you run your application, your IDE may order the classpath differently.
Running your application in the IDE from its main method results in a different ordering than when you run your application by using Maven or Gradle or from its packaged jar.
This can cause Spring Boot to fail to find the expected template.
If you have this problem, you can reorder the classpath in the IDE to place the module's classes and resources first.



[[boot-features-error-handling]]
==== Error Handling
By default, Spring Boot provides an `/error` mapping that handles all errors in a sensible way, and it is registered as a "`global`" error page in the servlet container.
For machine clients, it produces a JSON response with details of the error, the HTTP status, and the exception message.
For browser clients, there is a "`whitelabel`" error view that renders the same data in HTML format (to customize it, add a `View` that resolves to `error`).

There are a number of `server.error` properties that can be set if you want to customize the default error handling behavior.
See the <<appendix-application-properties.adoc#common-application-properties-server, "`Server Properties`">> section of the Appendix.

To replace the default behavior completely, you can implement `ErrorController` and register a bean definition of that type or add a bean of type `ErrorAttributes` to use the existing mechanism but replace the contents.

TIP: The `BasicErrorController` can be used as a base class for a custom `ErrorController`.
This is particularly useful if you want to add a handler for a new content type (the default is to handle `text/html` specifically and provide a fallback for everything else).
To do so, extend `BasicErrorController`, add a public method with a `@RequestMapping` that has a `produces` attribute, and create a bean of your new type.

You can also define a class annotated with `@ControllerAdvice` to customize the JSON document to return for a particular controller and/or exception type, as shown in the following example:

[source,java,indent=0,subs="verbatim,quotes,attributes"]
----
	@ControllerAdvice(basePackageClasses = AcmeController.class)
	public class AcmeControllerAdvice extends ResponseEntityExceptionHandler {

		@ExceptionHandler(YourException.class)
		@ResponseBody
		ResponseEntity<?> handleControllerException(HttpServletRequest request, Throwable ex) {
			HttpStatus status = getStatus(request);
			return new ResponseEntity<>(new CustomErrorType(status.value(), ex.getMessage()), status);
		}

		private HttpStatus getStatus(HttpServletRequest request) {
			Integer statusCode = (Integer) request.getAttribute("javax.servlet.error.status_code");
			if (statusCode == null) {
				return HttpStatus.INTERNAL_SERVER_ERROR;
			}
			return HttpStatus.valueOf(statusCode);
		}

	}
----

In the preceding example, if `YourException` is thrown by a controller defined in the same package as `AcmeController`, a JSON representation of the `CustomErrorType` POJO is used instead of the `ErrorAttributes` representation.



[[boot-features-error-handling-custom-error-pages]]
===== Custom Error Pages
If you want to display a custom HTML error page for a given status code, you can add a file to an `/error` directory.
Error pages can either be static HTML (that is, added under any of the static resource directories) or be built by using templates.
The name of the file should be the exact status code or a series mask.

For example, to map `404` to a static HTML file, your directory structure would be as follows:

[source,indent=0,subs="verbatim,quotes,attributes"]
----
	src/
	 +- main/
	     +- java/
	     |   + <source code>
	     +- resources/
	         +- public/
	             +- error/
	             |   +- 404.html
	             +- <other public assets>
----

To map all `5xx` errors by using a FreeMarker template, your directory structure would be as follows:

[source,indent=0,subs="verbatim,quotes,attributes"]
----
	src/
	 +- main/
	     +- java/
	     |   + <source code>
	     +- resources/
	         +- templates/
	             +- error/
	             |   +- 5xx.ftlh
	             +- <other templates>
----

For more complex mappings, you can also add beans that implement the `ErrorViewResolver` interface, as shown in the following example:

[source,java,indent=0,subs="verbatim,quotes,attributes"]
----
	public class MyErrorViewResolver implements ErrorViewResolver {

		@Override
		public ModelAndView resolveErrorView(HttpServletRequest request,
				HttpStatus status, Map<String, Object> model) {
			// Use the request or status to optionally return a ModelAndView
			return ...
		}

	}
----


You can also use regular Spring MVC features such as {spring-framework-docs}/web.html#mvc-exceptionhandlers[`@ExceptionHandler` methods] and {spring-framework-docs}/web.html#mvc-ann-controller-advice[`@ControllerAdvice`].
The `ErrorController` then picks up any unhandled exceptions.



[[boot-features-error-handling-mapping-error-pages-without-mvc]]
===== Mapping Error Pages outside of Spring MVC
For applications that do not use Spring MVC, you can use the `ErrorPageRegistrar` interface to directly register `ErrorPages`.
This abstraction works directly with the underlying embedded servlet container and works even if you do not have a Spring MVC `DispatcherServlet`.

[source,java,indent=0,subs="verbatim,quotes,attributes"]
----
	@Bean
	public ErrorPageRegistrar errorPageRegistrar(){
		return new MyErrorPageRegistrar();
	}

	// ...

	private static class MyErrorPageRegistrar implements ErrorPageRegistrar {

		@Override
		public void registerErrorPages(ErrorPageRegistry registry) {
			registry.addErrorPages(new ErrorPage(HttpStatus.BAD_REQUEST, "/400"));
		}

	}
----

NOTE: If you register an `ErrorPage` with a path that ends up being handled by a `Filter` (as is common with some non-Spring web frameworks, like Jersey and Wicket), then the `Filter` has to be explicitly registered as an `ERROR` dispatcher, as shown in the following example:

[source,java,indent=0,subs="verbatim,quotes,attributes"]
----
	@Bean
	public FilterRegistrationBean myFilter() {
		FilterRegistrationBean registration = new FilterRegistrationBean();
		registration.setFilter(new MyFilter());
		...
		registration.setDispatcherTypes(EnumSet.allOf(DispatcherType.class));
		return registration;
	}
----

Note that the default `FilterRegistrationBean` does not include the `ERROR` dispatcher type.



[[boot-features-error-handling-war-deployment]]
===== Error handling in a war deployment
When deployed to a servlet container, Spring Boot uses its error page filter to forward a request with an error status to the appropriate error page.
This is necessary as the Servlet specification does not provide an API for registering error pages.
Depending on the container that you are deploying your war file to and the technologies that your application uses, some additional configuration may be required.

The error page filter can only forward the request to the correct error page if the response has not already been committed.
By default, WebSphere Application Server 8.0 and later commits the response upon successful completion of a servlet's service method.
You should disable this behavior by setting `com.ibm.ws.webcontainer.invokeFlushAfterService` to `false`.

If you are using Spring Security and want to access the principal in an error page, you must configure Spring Security's filter to be invoked on error dispatches.
To do so, set the `spring.security.filter.dispatcher-types` property to `async, error, forward, request`.




[[boot-features-spring-hateoas]]
==== Spring HATEOAS
If you develop a RESTful API that makes use of hypermedia, Spring Boot provides auto-configuration for Spring HATEOAS that works well with most applications.
The auto-configuration replaces the need to use `@EnableHypermediaSupport` and registers a number of beans to ease building hypermedia-based applications, including a `LinkDiscoverers` (for client side support) and an `ObjectMapper` configured to correctly marshal responses into the desired representation.
The `ObjectMapper` is customized by setting the various `spring.jackson.*` properties or, if one exists, by a `Jackson2ObjectMapperBuilder` bean.

You can take control of Spring HATEOAS's configuration by using `@EnableHypermediaSupport`.
Note that doing so disables the `ObjectMapper` customization described earlier.



[[boot-features-cors]]
==== CORS Support
https://en.wikipedia.org/wiki/Cross-origin_resource_sharing[Cross-origin resource sharing] (CORS) is a https://www.w3.org/TR/cors/[W3C specification] implemented by https://caniuse.com/#feat=cors[most browsers] that lets you specify in a flexible way what kind of cross-domain requests are authorized., instead of using some less secure and less powerful approaches such as IFRAME or JSONP.

As of version 4.2, Spring MVC {spring-framework-docs}/web.html#mvc-cors[supports CORS].
Using {spring-framework-docs}/web.html#mvc-cors-controller[controller method CORS configuration] with {spring-framework-api}/web/bind/annotation/CrossOrigin.html[`@CrossOrigin`] annotations in your Spring Boot application does not require any specific configuration.
{spring-framework-docs}/web.html#mvc-cors-global[Global CORS configuration] can be defined by registering a `WebMvcConfigurer` bean with a customized `addCorsMappings(CorsRegistry)` method, as shown in the following example:

[source,java,indent=0]
----
	@Configuration(proxyBeanMethods = false)
	public class MyConfiguration {

		@Bean
		public WebMvcConfigurer corsConfigurer() {
			return new WebMvcConfigurer() {
				@Override
				public void addCorsMappings(CorsRegistry registry) {
					registry.addMapping("/api/**");
				}
			};
		}
	}
----



[[boot-features-webflux]]
=== The "`Spring WebFlux Framework`"
Spring WebFlux is the new reactive web framework introduced in Spring Framework 5.0.
Unlike Spring MVC, it does not require the Servlet API, is fully asynchronous and non-blocking, and implements the https://www.reactive-streams.org/[Reactive Streams] specification through https://projectreactor.io/[the Reactor project].

Spring WebFlux comes in two flavors: functional and annotation-based.
The annotation-based one is quite close to the Spring MVC model, as shown in the following example:

[source,java,indent=0]
----
	@RestController
	@RequestMapping("/users")
	public class MyRestController {

		@GetMapping("/{user}")
		public Mono<User> getUser(@PathVariable Long user) {
			// ...
		}

		@GetMapping("/{user}/customers")
		public Flux<Customer> getUserCustomers(@PathVariable Long user) {
			// ...
		}

		@DeleteMapping("/{user}")
		public Mono<User> deleteUser(@PathVariable Long user) {
			// ...
		}

	}
----

"`WebFlux.fn`", the functional variant, separates the routing configuration from the actual handling of the requests, as shown in the following example:

[source,java,indent=0]
----
	@Configuration(proxyBeanMethods = false)
	public class RoutingConfiguration {

		@Bean
		public RouterFunction<ServerResponse> monoRouterFunction(UserHandler userHandler) {
			return route(GET("/{user}").and(accept(APPLICATION_JSON)), userHandler::getUser)
					.andRoute(GET("/{user}/customers").and(accept(APPLICATION_JSON)), userHandler::getUserCustomers)
					.andRoute(DELETE("/{user}").and(accept(APPLICATION_JSON)), userHandler::deleteUser);
		}

	}

	@Component
	public class UserHandler {

		public Mono<ServerResponse> getUser(ServerRequest request) {
			// ...
		}

		public Mono<ServerResponse> getUserCustomers(ServerRequest request) {
			// ...
		}

		public Mono<ServerResponse> deleteUser(ServerRequest request) {
			// ...
		}
	}
----

WebFlux is part of the Spring Framework and detailed information is available in its {spring-framework-docs}/web-reactive.html#webflux-fn[reference documentation].

TIP: You can define as many `RouterFunction` beans as you like to modularize the definition of the router.
Beans can be ordered if you need to apply a precedence.

To get started, add the `spring-boot-starter-webflux` module to your application.

NOTE: Adding both `spring-boot-starter-web` and `spring-boot-starter-webflux` modules in your application results in Spring Boot auto-configuring Spring MVC, not WebFlux.
This behavior has been chosen because many Spring developers add `spring-boot-starter-webflux` to their Spring MVC application to use the reactive `WebClient`.
You can still enforce your choice by setting the chosen application type to `SpringApplication.setWebApplicationType(WebApplicationType.REACTIVE)`.



[[boot-features-webflux-auto-configuration]]
==== Spring WebFlux Auto-configuration
Spring Boot provides auto-configuration for Spring WebFlux that works well with most applications.

The auto-configuration adds the following features on top of Spring's defaults:

* Configuring codecs for `HttpMessageReader` and `HttpMessageWriter` instances (described <<boot-features-webflux-httpcodecs,later in this document>>).
* Support for serving static resources, including support for WebJars (described <<boot-features-spring-mvc-static-content,later in this document>>).

If you want to keep Spring Boot WebFlux features and you want to add additional {spring-framework-docs}/web-reactive.html#webflux-config[WebFlux configuration], you can add your own `@Configuration` class of type `WebFluxConfigurer` but *without* `@EnableWebFlux`.

If you want to take complete control of Spring WebFlux, you can add your own `@Configuration` annotated with `@EnableWebFlux`.



[[boot-features-webflux-httpcodecs]]
==== HTTP Codecs with HttpMessageReaders and HttpMessageWriters
Spring WebFlux uses the `HttpMessageReader` and `HttpMessageWriter` interfaces to convert HTTP requests and responses.
They are configured with `CodecConfigurer` to have sensible defaults by looking at the libraries available in your classpath.

Spring Boot provides dedicated configuration properties for codecs, `+spring.codec.*+`.
It also applies further customization by using `CodecCustomizer` instances.
For example, `+spring.jackson.*+` configuration keys are applied to the Jackson codec.

If you need to add or customize codecs, you can create a custom `CodecCustomizer` component, as shown in the following example:

[source,java,indent=0]
----
	import org.springframework.boot.web.codec.CodecCustomizer;

	@Configuration(proxyBeanMethods = false)
	public class MyConfiguration {

		@Bean
		public CodecCustomizer myCodecCustomizer() {
			return codecConfigurer -> {
				// ...
			};
		}

	}
----

You can also leverage <<boot-features-json-components,Boot's custom JSON serializers and deserializers>>.



[[boot-features-webflux-static-content]]
==== Static Content
By default, Spring Boot serves static content from a directory called `/static` (or `/public` or `/resources` or `/META-INF/resources`) in the classpath.
It uses the `ResourceWebHandler` from Spring WebFlux so that you can modify that behavior by adding your own `WebFluxConfigurer` and overriding the `addResourceHandlers` method.

By default, resources are mapped on `+/**+`, but you can tune that by setting the configprop:spring.webflux.static-path-pattern[] property.
For instance, relocating all resources to `/resources/**` can be achieved as follows:

[source,yaml,indent=0,subs="verbatim,quotes,attributes",configprops,configblocks]
----
	spring:
	  webflux:
	    static-path-pattern: "/resources/**"
----

You can also customize the static resource locations by using `spring.web.resources.static-locations`.
Doing so replaces the default values with a list of directory locations.
If you do so, the default welcome page detection switches to your custom locations.
So, if there is an `index.html` in any of your locations on startup, it is the home page of the application.

In addition to the "`standard`" static resource locations listed earlier, a special case is made for https://www.webjars.org/[Webjars content].
Any resources with a path in `+/webjars/**+` are served from jar files if they are packaged in the Webjars format.

TIP: Spring WebFlux applications do not strictly depend on the Servlet API, so they cannot be deployed as war files and do not use the `src/main/webapp` directory.


[[boot-features-webflux-welcome-page]]
==== Welcome Page
Spring Boot supports both static and templated welcome pages.
It first looks for an `index.html` file in the configured static content locations.
If one is not found, it then looks for an `index` template.
If either is found, it is automatically used as the welcome page of the application.



[[boot-features-webflux-template-engines]]
==== Template Engines
As well as REST web services, you can also use Spring WebFlux to serve dynamic HTML content.
Spring WebFlux supports a variety of templating technologies, including Thymeleaf, FreeMarker, and Mustache.

Spring Boot includes auto-configuration support for the following templating engines:

 * https://freemarker.apache.org/docs/[FreeMarker]
 * https://www.thymeleaf.org[Thymeleaf]
 * https://mustache.github.io/[Mustache]

When you use one of these templating engines with the default configuration, your templates are picked up automatically from `src/main/resources/templates`.



[[boot-features-webflux-error-handling]]
==== Error Handling
Spring Boot provides a `WebExceptionHandler` that handles all errors in a sensible way.
Its position in the processing order is immediately before the handlers provided by WebFlux, which are considered last.
For machine clients, it produces a JSON response with details of the error, the HTTP status, and the exception message.
For browser clients, there is a "`whitelabel`" error handler that renders the same data in HTML format.
You can also provide your own HTML templates to display errors (see the <<boot-features-webflux-error-handling-custom-error-pages,next section>>).

The first step to customizing this feature often involves using the existing mechanism but replacing or augmenting the error contents.
For that, you can add a bean of type `ErrorAttributes`.

To change the error handling behavior, you can implement `ErrorWebExceptionHandler` and register a bean definition of that type.
Because a `WebExceptionHandler` is quite low-level, Spring Boot also provides a convenient `AbstractErrorWebExceptionHandler` to let you handle errors in a WebFlux functional way, as shown in the following example:

[source,java,indent=0,subs="verbatim,quotes,attributes"]
----
	public class CustomErrorWebExceptionHandler extends AbstractErrorWebExceptionHandler {

		// Define constructor here

		@Override
		protected RouterFunction<ServerResponse> getRoutingFunction(ErrorAttributes errorAttributes) {

			return RouterFunctions
					.route(aPredicate, aHandler)
					.andRoute(anotherPredicate, anotherHandler);
		}

	}
----

For a more complete picture, you can also subclass `DefaultErrorWebExceptionHandler` directly and override specific methods.



[[boot-features-webflux-error-handling-custom-error-pages]]
===== Custom Error Pages
If you want to display a custom HTML error page for a given status code, you can add a file to an `/error` directory.
Error pages can either be static HTML (that is, added under any of the static resource directories) or built with templates.
The name of the file should be the exact status code or a series mask.

For example, to map `404` to a static HTML file, your directory structure would be as follows:

[source,indent=0,subs="verbatim,quotes,attributes"]
----
	src/
	 +- main/
	     +- java/
	     |   + <source code>
	     +- resources/
	         +- public/
	             +- error/
	             |   +- 404.html
	             +- <other public assets>
----

To map all `5xx` errors by using a Mustache template, your directory structure would be as follows:

[source,indent=0,subs="verbatim,quotes,attributes"]
----
	src/
	 +- main/
	     +- java/
	     |   + <source code>
	     +- resources/
	         +- templates/
	             +- error/
	             |   +- 5xx.mustache
	             +- <other templates>
----



[[boot-features-webflux-web-filters]]
==== Web Filters
Spring WebFlux provides a `WebFilter` interface that can be implemented to filter HTTP request-response exchanges.
`WebFilter` beans found in the application context will be automatically used to filter each exchange.

Where the order of the filters is important they can implement `Ordered` or be annotated with `@Order`.
Spring Boot auto-configuration may configure web filters for you.
When it does so, the orders shown in the following table will be used:

|===
| Web Filter | Order

| `MetricsWebFilter`
| `Ordered.HIGHEST_PRECEDENCE + 1`

| `WebFilterChainProxy` (Spring Security)
| `-100`

| `HttpTraceWebFilter`
| `Ordered.LOWEST_PRECEDENCE - 10`
|===



[[boot-features-jersey]]
=== JAX-RS and Jersey
If you prefer the JAX-RS programming model for REST endpoints, you can use one of the available implementations instead of Spring MVC.
https://jersey.github.io/[Jersey] and https://cxf.apache.org/[Apache CXF] work quite well out of the box.
CXF requires you to register its `Servlet` or `Filter` as a `@Bean` in your application context.
Jersey has some native Spring support, so we also provide auto-configuration support for it in Spring Boot, together with a starter.

To get started with Jersey, include the `spring-boot-starter-jersey` as a dependency and then you need one `@Bean` of type `ResourceConfig` in which you register all the endpoints, as shown in the following example:

[source,java,indent=0,subs="verbatim,quotes,attributes"]
----
	@Component
	public class JerseyConfig extends ResourceConfig {

		public JerseyConfig() {
			register(Endpoint.class);
		}

	}
----

WARNING: Jersey's support for scanning executable archives is rather limited.
For example, it cannot scan for endpoints in a package found in a <<deployment.adoc#deployment-install, fully executable jar file>> or in `WEB-INF/classes` when running an executable war file.
To avoid this limitation, the `packages` method should not be used, and endpoints should be registered individually by using the `register` method, as shown in the preceding example.

For more advanced customizations, you can also register an arbitrary number of beans that implement `ResourceConfigCustomizer`.

All the registered endpoints should be `@Components` with HTTP resource annotations (`@GET` and others), as shown in the following example:

[source,java,indent=0,subs="verbatim,quotes,attributes"]
----
	@Component
	@Path("/hello")
	public class Endpoint {

		@GET
		public String message() {
			return "Hello";
		}

	}
----

Since the `Endpoint` is a Spring `@Component`, its lifecycle is managed by Spring and you can use the `@Autowired` annotation to inject dependencies and use the `@Value` annotation to inject external configuration.
By default, the Jersey servlet is registered and mapped to `/*`.
You can change the mapping by adding `@ApplicationPath` to your `ResourceConfig`.

By default, Jersey is set up as a Servlet in a `@Bean` of type `ServletRegistrationBean` named `jerseyServletRegistration`.
By default, the servlet is initialized lazily, but you can customize that behavior by setting `spring.jersey.servlet.load-on-startup`.
You can disable or override that bean by creating one of your own with the same name.
You can also use a filter instead of a servlet by setting `spring.jersey.type=filter` (in which case, the `@Bean` to replace or override is `jerseyFilterRegistration`).
The filter has an `@Order`, which you can set with `spring.jersey.filter.order`.
Both the servlet and the filter registrations can be given init parameters by using `spring.jersey.init.*` to specify a map of properties.



[[boot-features-embedded-container]]
=== Embedded Servlet Container Support
Spring Boot includes support for embedded https://tomcat.apache.org/[Tomcat], https://www.eclipse.org/jetty/[Jetty], and https://github.com/undertow-io/undertow[Undertow] servers.
Most developers use the appropriate "`Starter`" to obtain a fully configured instance.
By default, the embedded server listens for HTTP requests on port `8080`.



[[boot-features-embedded-container-servlets-filters-listeners]]
==== Servlets, Filters, and listeners
When using an embedded servlet container, you can register servlets, filters, and all the listeners (such as `HttpSessionListener`) from the Servlet spec, either by using Spring beans or by scanning for Servlet components.



[[boot-features-embedded-container-servlets-filters-listeners-beans]]
===== Registering Servlets, Filters, and Listeners as Spring Beans
Any `Servlet`, `Filter`, or servlet `*Listener` instance that is a Spring bean is registered with the embedded container.
This can be particularly convenient if you want to refer to a value from your `application.properties` during configuration.

By default, if the context contains only a single Servlet, it is mapped to `/`.
In the case of multiple servlet beans, the bean name is used as a path prefix.
Filters map to `+/*+`.

If convention-based mapping is not flexible enough, you can use the `ServletRegistrationBean`, `FilterRegistrationBean`, and `ServletListenerRegistrationBean` classes for complete control.

It is usually safe to leave Filter beans unordered.
If a specific order is required, you should annotate the `Filter` with `@Order` or make it implement `Ordered`.
You cannot configure the order of a `Filter` by annotating its bean method with `@Order`.
If you cannot change the `Filter` class to add `@Order` or implement `Ordered`, you must define a `FilterRegistrationBean` for the `Filter` and set the registration bean's order using the `setOrder(int)` method.
Avoid configuring a Filter that reads the request body at `Ordered.HIGHEST_PRECEDENCE`, since it might go against the character encoding configuration of your application.
If a Servlet filter wraps the request, it should be configured with an order that is less than or equal to `OrderedFilter.REQUEST_WRAPPER_FILTER_MAX_ORDER`.

TIP: To see the order of every `Filter` in your application, enable debug level logging for the `web` <<boot-features-custom-log-groups,logging group>> (`logging.level.web=debug`).
Details of the registered filters, including their order and URL patterns, will then be logged at startup.

WARNING: Take care when registering `Filter` beans since they are initialized very early in the application lifecycle.
If you need to register a `Filter` that interacts with other beans, consider using a {spring-boot-module-api}/web/servlet/DelegatingFilterProxyRegistrationBean.html[`DelegatingFilterProxyRegistrationBean`] instead.



[[boot-features-embedded-container-context-initializer]]
==== Servlet Context Initialization
Embedded servlet containers do not directly execute the Servlet 3.0+ `javax.servlet.ServletContainerInitializer` interface or Spring's `org.springframework.web.WebApplicationInitializer` interface.
This is an intentional design decision intended to reduce the risk that third party libraries designed to run inside a war may break Spring Boot applications.

If you need to perform servlet context initialization in a Spring Boot application, you should register a bean that implements the `org.springframework.boot.web.servlet.ServletContextInitializer` interface.
The single `onStartup` method provides access to the `ServletContext` and, if necessary, can easily be used as an adapter to an existing `WebApplicationInitializer`.



[[boot-features-embedded-container-servlets-filters-listeners-scanning]]
===== Scanning for Servlets, Filters, and listeners
When using an embedded container, automatic registration of classes annotated with `@WebServlet`, `@WebFilter`, and `@WebListener` can be enabled by using `@ServletComponentScan`.

TIP: `@ServletComponentScan` has no effect in a standalone container, where the container's built-in discovery mechanisms are used instead.



[[boot-features-embedded-container-application-context]]
==== The ServletWebServerApplicationContext
Under the hood, Spring Boot uses a different type of `ApplicationContext` for embedded servlet container support.
The `ServletWebServerApplicationContext` is a special type of `WebApplicationContext` that bootstraps itself by searching for a single `ServletWebServerFactory` bean.
Usually a `TomcatServletWebServerFactory`, `JettyServletWebServerFactory`, or `UndertowServletWebServerFactory` has been auto-configured.

NOTE: You usually do not need to be aware of these implementation classes.
Most applications are auto-configured, and the appropriate `ApplicationContext` and `ServletWebServerFactory` are created on your behalf.



[[boot-features-customizing-embedded-containers]]
==== Customizing Embedded Servlet Containers
Common servlet container settings can be configured by using Spring `Environment` properties.
Usually, you would define the properties in your `application.properties` or `application.yaml` file.

Common server settings include:

* Network settings: Listen port for incoming HTTP requests (`server.port`), interface address to bind to `server.address`, and so on.
* Session settings: Whether the session is persistent (`server.servlet.session.persistent`), session timeout (`server.servlet.session.timeout`), location of session data (`server.servlet.session.store-dir`), and session-cookie configuration (`server.servlet.session.cookie.*`).
* Error management: Location of the error page (`server.error.path`) and so on.
* <<howto.adoc#howto-configure-ssl,SSL>>
* <<howto.adoc#how-to-enable-http-response-compression,HTTP compression>>

Spring Boot tries as much as possible to expose common settings, but this is not always possible.
For those cases, dedicated namespaces offer server-specific customizations (see `server.tomcat` and `server.undertow`).
For instance, <<howto.adoc#howto-configure-accesslogs,access logs>> can be configured with specific features of the embedded servlet container.

TIP: See the {spring-boot-autoconfigure-module-code}/web/ServerProperties.java[`ServerProperties`] class for a complete list.



[[boot-features-programmatic-embedded-container-customization]]
===== Programmatic Customization
If you need to programmatically configure your embedded servlet container, you can register a Spring bean that implements the `WebServerFactoryCustomizer` interface.
`WebServerFactoryCustomizer` provides access to the `ConfigurableServletWebServerFactory`, which includes numerous customization setter methods.
The following example shows programmatically setting the port:

[source,java,indent=0]
----
	import org.springframework.boot.web.server.WebServerFactoryCustomizer;
	import org.springframework.boot.web.servlet.server.ConfigurableServletWebServerFactory;
	import org.springframework.stereotype.Component;

	@Component
	public class CustomizationBean implements WebServerFactoryCustomizer<ConfigurableServletWebServerFactory> {

		@Override
		public void customize(ConfigurableServletWebServerFactory server) {
			server.setPort(9000);
		}

	}
----

`TomcatServletWebServerFactory`, `JettyServletWebServerFactory` and `UndertowServletWebServerFactory` are dedicated variants of `ConfigurableServletWebServerFactory` that have additional customization setter methods for Tomcat, Jetty and Undertow respectively.
The following example shows how to customize `TomcatServletWebServerFactory` that provides access to Tomcat-specific configuration options:

[source,java,indent=0,subs="verbatim,quotes,attributes"]
----
include::{code-examples}/context/embedded/TomcatServerCustomizerExample.java[tag=configuration]
----



[[boot-features-customizing-configurableservletwebserverfactory-directly]]
===== Customizing ConfigurableServletWebServerFactory Directly
For more advanced use cases that require you to extend from `ServletWebServerFactory`, you can expose a bean of such type yourself.

Setters are provided for many configuration options.
Several protected method "`hooks`" are also provided should you need to do something more exotic.
See the {spring-boot-module-api}/web/servlet/server/ConfigurableServletWebServerFactory.html[source code documentation] for details.

NOTE: Auto-configured customizers are still applied on your custom factory, so use that option carefully.



[[boot-features-jsp-limitations]]
==== JSP Limitations
When running a Spring Boot application that uses an embedded servlet container (and is packaged as an executable archive), there are some limitations in the JSP support.

* With Jetty and Tomcat, it should work if you use war packaging.
  An executable war will work when launched with `java -jar`, and will also be deployable to any standard container.
  JSPs are not supported when using an executable jar.

* Undertow does not support JSPs.

* Creating a custom `error.jsp` page does not override the default view for <<boot-features-error-handling,error handling>>.
  <<boot-features-error-handling-custom-error-pages,Custom error pages>> should be used instead.



[[boot-features-reactive-server]]
=== Embedded Reactive Server Support
Spring Boot includes support for the following embedded reactive web servers: Reactor Netty, Tomcat, Jetty, and Undertow.
Most developers use the appropriate “Starter” to obtain a fully configured instance.
By default, the embedded server listens for HTTP requests on port 8080.



[[boot-features-reactive-server-resources]]
=== Reactive Server Resources Configuration
When auto-configuring a Reactor Netty or Jetty server, Spring Boot will create specific beans that will provide HTTP resources to the server instance: `ReactorResourceFactory` or `JettyResourceFactory`.

By default, those resources will be also shared with the Reactor Netty and Jetty clients for optimal performances, given:

* the same technology is used for server and client
* the client instance is built using the `WebClient.Builder` bean auto-configured by Spring Boot

Developers can override the resource configuration for Jetty and Reactor Netty by providing a custom `ReactorResourceFactory` or `JettyResourceFactory` bean - this will be applied to both clients and servers.

You can learn more about the resource configuration on the client side in the <<boot-features-webclient-runtime, WebClient Runtime section>>.



[[boot-features-graceful-shutdown]]
== Graceful shutdown
Graceful shutdown is supported with all four embedded web servers (Jetty, Reactor Netty, Tomcat, and Undertow) and with both reactive and Servlet-based web applications.
It occurs as part of closing the application context and is performed in the earliest phase of stopping `SmartLifecycle` beans.
This stop processing uses a timeout which provides a grace period during which existing requests will be allowed to complete but no new requests will be permitted.
The exact way in which new requests are not permitted varies depending on the web server that is being used.
Jetty, Reactor Netty, and Tomcat will stop accepting requests at the network layer.
Undertow will accept requests but respond immediately with a service unavailable (503) response.

NOTE: Graceful shutdown with Tomcat requires Tomcat 9.0.33 or later.

To enable graceful shutdown, configure the configprop:server.shutdown[] property, as shown in the following example:

[source,yaml,indent=0,configprops,configblocks]
----
server:
  shutdown: "graceful"
----

To configure the timeout period, configure the configprop:spring.lifecycle.timeout-per-shutdown-phase[] property, as shown in the following example:

[source,yaml,indent=0,configprops,configblocks]
----
spring:
  lifecycle:
    timeout-per-shutdown-phase: "20s"
----

IMPORTANT: Using graceful shutdown with your IDE may not work properly if it does not send a proper `SIGTERM` signal.
Refer to the documentation of your IDE for more details.



[[boot-features-rsocket]]
== RSocket
https://rsocket.io[RSocket] is a binary protocol for use on byte stream transports.
It enables symmetric interaction models via async message passing over a single connection.


The `spring-messaging` module of the Spring Framework provides support for RSocket requesters and responders, both on the client and on the server side.
See the {spring-framework-docs}/web-reactive.html#rsocket-spring[RSocket section] of the Spring Framework reference for more details, including an overview of the RSocket protocol.


[[boot-features-rsocket-strategies-auto-configuration]]
=== RSocket Strategies Auto-configuration
Spring Boot auto-configures an `RSocketStrategies` bean that provides all the required infrastructure for encoding and decoding RSocket payloads.
By default, the auto-configuration will try to configure the following (in order):

. https://cbor.io/[CBOR] codecs with Jackson
. JSON codecs with Jackson

The `spring-boot-starter-rsocket` starter provides both dependencies.
Check out the <<boot-features-json-jackson,Jackson support section>> to know more about customization possibilities.

Developers can customize the `RSocketStrategies` component by creating beans that implement the `RSocketStrategiesCustomizer` interface.
Note that their `@Order` is important, as it determines the order of codecs.


[[boot-features-rsocket-server-auto-configuration]]
=== RSocket server Auto-configuration
Spring Boot provides RSocket server auto-configuration.
The required dependencies are provided by the `spring-boot-starter-rsocket`.

Spring Boot allows exposing RSocket over WebSocket from a WebFlux server, or standing up an independent RSocket server.
This depends on the type of application and its configuration.

For WebFlux application (i.e. of type `WebApplicationType.REACTIVE`), the RSocket server will be plugged into the Web Server only if the following properties match:

[source,yaml,indent=0,subs="verbatim,quotes,attributes",configprops,configblocks]
----
	spring:
	  rsocket:
	    server:
	      mapping-path: "/rsocket"
	      transport: "websocket"
----

WARNING: Plugging RSocket into a web server is only supported with Reactor Netty, as RSocket itself is built with that library.

Alternatively, an RSocket TCP or websocket server is started as an independent, embedded server.
Besides the dependency requirements, the only required configuration is to define a port for that server:

[source,yaml,indent=0,subs="verbatim,quotes,attributes",configprops,configblocks]
----
	spring:
	  rsocket:
	    server:
	      port: 9898
----



[[boot-features-rsocket-messaging]]
=== Spring Messaging RSocket support
Spring Boot will auto-configure the Spring Messaging infrastructure for RSocket.

This means that Spring Boot will create a `RSocketMessageHandler` bean that will handle RSocket requests to your application.



[[boot-features-rsocket-requester]]
=== Calling RSocket Services with RSocketRequester
Once the `RSocket` channel is established between server and client, any party can send or receive requests to the other.

As a server, you can get injected with an `RSocketRequester` instance on any handler method of an RSocket `@Controller`.
As a client, you need to configure and establish an RSocket connection first.
Spring Boot auto-configures an `RSocketRequester.Builder` for such cases with the expected codecs.

The `RSocketRequester.Builder` instance is a prototype bean, meaning each injection point will provide you with a new instance .
This is done on purpose since this builder is stateful and you shouldn't create requesters with different setups using the same instance.

The following code shows a typical example:

[source,java,indent=0]
----
	@Service
	public class MyService {

		private final Mono<RSocketRequester> rsocketRequester;

		public MyService(RSocketRequester.Builder rsocketRequesterBuilder) {
			this.rsocketRequester = rsocketRequesterBuilder
					.connectTcp("example.org", 9898).cache();
		}

		public Mono<User> someRSocketCall(String name) {
			return this.rsocketRequester.flatMap(req ->
			            req.route("user").data(name).retrieveMono(User.class));
		}

	}
----



[[boot-features-security]]
== Security
If {spring-security}[Spring Security] is on the classpath, then web applications are secured by default.
Spring Boot relies on Spring Security’s content-negotiation strategy to determine whether to use `httpBasic` or `formLogin`.
To add method-level security to a web application, you can also add `@EnableGlobalMethodSecurity` with your desired settings.
Additional information can be found in the {spring-security-docs}#jc-method[Spring Security Reference Guide].

The default `UserDetailsService` has a single user.
The user name is `user`, and the password is random and is printed at INFO level when the application starts, as shown in the following example:

[indent=0]
----
	Using generated security password: 78fa095d-3f4c-48b1-ad50-e24c31d5cf35
----

NOTE: If you fine-tune your logging configuration, ensure that the `org.springframework.boot.autoconfigure.security` category is set to log `INFO`-level messages.
Otherwise, the default password is not printed.

You can change the username and password by providing a `spring.security.user.name` and `spring.security.user.password`.

The basic features you get by default in a web application are:

* A `UserDetailsService` (or `ReactiveUserDetailsService` in case of a WebFlux application) bean with in-memory store and a single user with a generated password (see {spring-boot-module-api}/autoconfigure/security/SecurityProperties.User.html[`SecurityProperties.User`] for the properties of the user).
* Form-based login or HTTP Basic security (depending on the `Accept` header in the request) for the entire application (including actuator endpoints if actuator is on the classpath).
* A `DefaultAuthenticationEventPublisher` for publishing authentication events.

You can provide a different `AuthenticationEventPublisher` by adding a bean for it.



[[boot-features-security-mvc]]
=== MVC Security
The default security configuration is implemented in `SecurityAutoConfiguration` and `UserDetailsServiceAutoConfiguration`.
`SecurityAutoConfiguration` imports `SpringBootWebSecurityConfiguration` for web security and `UserDetailsServiceAutoConfiguration` configures authentication, which is also relevant in non-web applications.
To switch off the default web application security configuration completely or to combine multiple Spring Security components such as OAuth2 Client and Resource Server, add a bean of type `SecurityFilterChain` (doing so does not disable the `UserDetailsService` configuration or Actuator's security).

To also switch off the `UserDetailsService` configuration, you can add a bean of type `UserDetailsService`, `AuthenticationProvider`, or `AuthenticationManager`.

Access rules can be overridden by adding a custom `SecurityFilterChain` or `WebSecurityConfigurerAdapter` bean.
Spring Boot provides convenience methods that can be used to override access rules for actuator endpoints and static resources.
`EndpointRequest` can be used to create a `RequestMatcher` that is based on the configprop:management.endpoints.web.base-path[] property.
`PathRequest` can be used to create a `RequestMatcher` for resources in commonly used locations.



[[boot-features-security-webflux]]
=== WebFlux Security
Similar to Spring MVC applications, you can secure your WebFlux applications by adding the `spring-boot-starter-security` dependency.
The default security configuration is implemented in `ReactiveSecurityAutoConfiguration` and `UserDetailsServiceAutoConfiguration`.
`ReactiveSecurityAutoConfiguration` imports `WebFluxSecurityConfiguration` for web security and `UserDetailsServiceAutoConfiguration` configures authentication, which is also relevant in non-web applications.
To switch off the default web application security configuration completely, you can add a bean of type `WebFilterChainProxy` (doing so does not disable the `UserDetailsService` configuration or Actuator's security).

To also switch off the `UserDetailsService` configuration, you can add a bean of type `ReactiveUserDetailsService` or `ReactiveAuthenticationManager`.

Access rules and the use of multiple Spring Security components such as OAuth 2 Client and Resource Server can be configured by adding a custom `SecurityWebFilterChain` bean.
Spring Boot provides convenience methods that can be used to override access rules for actuator endpoints and static resources.
`EndpointRequest` can be used to create a `ServerWebExchangeMatcher` that is based on the configprop:management.endpoints.web.base-path[] property.

`PathRequest` can be used to create a `ServerWebExchangeMatcher` for resources in commonly used locations.

For example, you can customize your security configuration by adding something like:

[source,java,indent=0]
----
include::{code-examples}/web/security/CustomWebFluxSecurityExample.java[tag=configuration]
----



[[boot-features-security-oauth2]]
=== OAuth2
https://oauth.net/2/[OAuth2] is a widely used authorization framework that is supported by Spring.



[[boot-features-security-oauth2-client]]
==== Client
If you have `spring-security-oauth2-client` on your classpath, you can take advantage of some auto-configuration to set up an OAuth2/Open ID Connect clients.
This configuration makes use of the properties under `OAuth2ClientProperties`.
The same properties are applicable to both servlet and reactive applications.

You can register multiple OAuth2 clients and providers under the `spring.security.oauth2.client` prefix, as shown in the following example:

[source,yaml,indent=0,configprops,configblocks]
----
	spring:
	  security:
	    oauth2:
	      client:
	        registration:
	          my-client-1:
	            client-id: "abcd"
	            client-secret: "password"
	            client-name: "Client for user scope"
	            provider: "my-oauth-provider"
	            scope: "user"
	            redirect-uri: "https://my-redirect-uri.com"
	            client-authentication-method: "basic"
	            authorization-grant-type: "authorization-code"

	          my-client-2:
	            client-id: "abcd"
	            client-secret: "password"
	            client-name: "Client for email scope"
	            provider: "my-oauth-provider"
	            scope: "email"
	            redirect-uri: "https://my-redirect-uri.com"
	            client-authentication-method: "basic"
	            authorization-grant-type: "authorization_code"

	        provider:
	          my-oauth-provider:
	            authorization-uri: "https://my-auth-server/oauth/authorize"
	            token-uri: "https://my-auth-server/oauth/token"
	            user-info-uri: "https://my-auth-server/userinfo"
	            user-info-authentication-method: "header"
	            jwk-set-uri: "https://my-auth-server/token_keys"
	            user-name-attribute: "name"
----

For OpenID Connect providers that support https://openid.net/specs/openid-connect-discovery-1_0.html[OpenID Connect discovery], the configuration can be further simplified.
The provider needs to be configured with an `issuer-uri` which is the URI that the it asserts as its Issuer Identifier.
For example, if the `issuer-uri` provided is "https://example.com", then an `OpenID Provider Configuration Request` will be made to "https://example.com/.well-known/openid-configuration".
The result is expected to be an `OpenID Provider Configuration Response`.
The following example shows how an OpenID Connect Provider can be configured with the `issuer-uri`:

[source,yaml,indent=0,configprops,configblocks]
----
	spring:
	  security:
	    oauth2:
	      client:
	        provider:
	          oidc-provider:
	            issuer-uri: "https://dev-123456.oktapreview.com/oauth2/default/"
----

By default, Spring Security's `OAuth2LoginAuthenticationFilter` only processes URLs matching `/login/oauth2/code/*`.
If you want to customize the `redirect-uri` to use a different pattern, you need to provide configuration to process that custom pattern.
For example, for servlet applications, you can add your own `SecurityFilterChain` that resembles the following:

[source,java,indent=0]
----
    @Bean
    public SecurityFilterChain securityFilterChain(HttpSecurity http) throws Exception {
        http
            .authorizeRequests()
                .anyRequest().authenticated()
                .and()
            .oauth2Login()
                .redirectionEndpoint()
                    .baseUri("/custom-callback");
        return http.build();
    }
----

TIP: Spring Boot auto-configures an `InMemoryOAuth2AuthorizedClientService` which is used by Spring Security for the management of client registrations.
The `InMemoryOAuth2AuthorizedClientService` has limited capabilities and we recommend using it only for development environments.
For production environments, consider using a `JdbcOAuth2AuthorizedClientService` or creating your own implementation of `OAuth2AuthorizedClientService`.



[[boot-features-security-oauth2-common-providers]]
===== OAuth2 client registration for common providers
For common OAuth2 and OpenID providers, including Google, Github, Facebook, and Okta, we provide a set of provider defaults (`google`, `github`, `facebook`, and `okta`, respectively).

If you do not need to customize these providers, you can set the `provider` attribute to the one for which you need to infer defaults.
Also, if the key for the client registration matches a default supported provider, Spring Boot infers that as well.

In other words, the two configurations in the following example use the Google provider:

[source,yaml,indent=0,configprops,configblocks]
----
	spring:
	  security:
	    oauth2:
	      client:
	        registration:
	          my-client:
	            client-id: "abcd"
	            client-secret: "password"
	            provider: "google"
	          google:
	            client-id: "abcd"
	            client-secret: "password"
----



[[boot-features-security-oauth2-server]]
==== Resource Server
If you have `spring-security-oauth2-resource-server` on your classpath, Spring Boot can set up an OAuth2 Resource Server.
For JWT configuration, a JWK Set URI or OIDC Issuer URI needs to be specified, as shown in the following examples:

[source,yaml,indent=0,configprops,configblocks]
----
	spring:
	  security:
	    oauth2:
	      resourceserver:
	        jwt:
	          jwk-set-uri: "https://example.com/oauth2/default/v1/keys"
----

[source,yaml,indent=0,configprops,configblocks]
----
	spring:
	  security:
	    oauth2:
	      resourceserver:
	        jwt:
	          issuer-uri: "https://dev-123456.oktapreview.com/oauth2/default/"
----

NOTE: If the authorization server does not support a JWK Set URI, you can configure the resource server with the Public Key used for verifying the signature of the JWT.
This can be done using the configprop:spring.security.oauth2.resourceserver.jwt.public-key-location[] property, where the value needs to point to a file containing the public key in the PEM-encoded x509 format.

The same properties are applicable for both servlet and reactive applications.

Alternatively, you can define your own `JwtDecoder` bean for servlet applications or a `ReactiveJwtDecoder` for reactive applications.

In cases where opaque tokens are used instead of JWTs, you can configure the following properties to validate tokens via introspection:

[source,yaml,indent=0,configprops,configblocks]
----
	spring:
	  security:
	    oauth2:
	      resourceserver:
	        opaquetoken:
	          introspection-uri: "https://example.com/check-token"
	          client-id: "my-client-id"
	          client-secret: "my-client-secret"
----

Again, the same properties are applicable for both servlet and reactive applications.

Alternatively, you can define your own `OpaqueTokenIntrospector` bean for servlet applications or a `ReactiveOpaqueTokenIntrospector` for reactive applications.



==== Authorization Server
Currently, Spring Security does not provide support for implementing an OAuth 2.0 Authorization Server.
However, this functionality is available from the {spring-security-oauth2}[Spring Security OAuth] project, which will eventually be superseded by Spring Security completely.
Until then, you can use the `spring-security-oauth2-autoconfigure` module to easily set up an OAuth 2.0 authorization server; see its https://docs.spring.io/spring-security-oauth2-boot/[documentation] for instructions.


[[boot-features-security-saml]]
=== SAML 2.0



[[boot-features-security-saml2-relying-party]]
==== Relying Party
If you have `spring-security-saml2-service-provider` on your classpath, you can take advantage of some auto-configuration to set up a SAML 2.0 Relying Party.
This configuration makes use of the properties under `Saml2RelyingPartyProperties`.

A relying party registration represents a paired configuration between an Identity Provider, IDP, and a Service Provider, SP.
You can register multiple relying parties under the `spring.security.saml2.relyingparty` prefix, as shown in the following example:

[source,yaml,indent=0,configprops,configblocks]
----
	spring:
	  security:
	    saml2:
	      relyingparty:
	        registration:
	          my-relying-party1:
	            signing:
                  credentials:
                  - private-key-location: "path-to-private-key"
                    certificate-location: "path-to-certificate"
	            decryption:
	              credentials:
	              - private-key-location: "path-to-private-key"
                    certificate-location: "path-to-certificate"
	            identityprovider:
	              verification:
	                credentials:
	                - certificate-location: "path-to-verification-cert"
	              entity-id: "remote-idp-entity-id1"
	              sso-url: "https://remoteidp1.sso.url"
	          my-relying-party2:
	            signing:
	              credentials:
	              - private-key-location: "path-to-private-key"
                    certificate-location: "path-to-certificate"
                decryption:
	              credentials:
	              - private-key-location: "path-to-private-key"
                    certificate-location: "path-to-certificate"
                identityprovider:
                  verification:
                    credentials:
                    - certificate-location: "path-to-other-verification-cert"
                  entity-id: "remote-idp-entity-id2"
                  sso-url: "https://remoteidp2.sso.url"
----



[[boot-features-security-actuator]]
=== Actuator Security
For security purposes, all actuators other than `/health` and `/info` are disabled by default.
The configprop:management.endpoints.web.exposure.include[] property can be used to enable the actuators.

If Spring Security is on the classpath and no other `WebSecurityConfigurerAdapter` or `SecurityFilterChain` bean is present, all actuators other than `/health` and `/info` are secured by Spring Boot auto-configuration.
If you define a custom `WebSecurityConfigurerAdapter` or `SecurityFilterChain` bean, Spring Boot auto-configuration will back off and you will be in full control of actuator access rules.

NOTE: Before setting the `management.endpoints.web.exposure.include`, ensure that the exposed actuators do not contain sensitive information and/or are secured by placing them behind a firewall or by something like Spring Security.



[[boot-features-security-csrf]]
==== Cross Site Request Forgery Protection
Since Spring Boot relies on Spring Security's defaults, CSRF protection is turned on by default.
This means that the actuator endpoints that require a `POST` (shutdown and loggers endpoints), `PUT` or `DELETE` will get a 403 forbidden error when the default security configuration is in use.

NOTE: We recommend disabling CSRF protection completely only if you are creating a service that is used by non-browser clients.

Additional information about CSRF protection can be found in the {spring-security-docs}#csrf[Spring Security Reference Guide].



[[boot-features-sql]]
== Working with SQL Databases
The {spring-framework}[Spring Framework] provides extensive support for working with SQL databases, from direct JDBC access using `JdbcTemplate` to complete "`object relational mapping`" technologies such as Hibernate.
{spring-data}[Spring Data] provides an additional level of functionality: creating `Repository` implementations directly from interfaces and using conventions to generate queries from your method names.



[[boot-features-configure-datasource]]
=== Configure a DataSource
Java's `javax.sql.DataSource` interface provides a standard method of working with database connections.
Traditionally, a 'DataSource' uses a `URL` along with some credentials to establish a database connection.

TIP: See <<howto.adoc#howto-configure-a-datasource,the "`How-to`" section>> for more advanced examples, typically to take full control over the configuration of the DataSource.



[[boot-features-embedded-database-support]]
==== Embedded Database Support
It is often convenient to develop applications by using an in-memory embedded database.
Obviously, in-memory databases do not provide persistent storage.
You need to populate your database when your application starts and be prepared to throw away data when your application ends.

TIP: The "`How-to`" section includes a <<howto.adoc#howto-database-initialization, section on how to initialize a database>>.

Spring Boot can auto-configure embedded https://www.h2database.com[H2], http://hsqldb.org/[HSQL], and https://db.apache.org/derby/[Derby] databases.
You need not provide any connection URLs.
You need only include a build dependency to the embedded database that you want to use.

[NOTE]
====
If you are using this feature in your tests, you may notice that the same database is reused by your whole test suite regardless of the number of application contexts that you use.
If you want to make sure that each context has a separate embedded database, you should set `spring.datasource.generate-unique-name` to `true`.
====

For example, the typical POM dependencies would be as follows:

[source,xml,indent=0]
----
	<dependency>
		<groupId>org.springframework.boot</groupId>
		<artifactId>spring-boot-starter-data-jpa</artifactId>
	</dependency>
	<dependency>
		<groupId>org.hsqldb</groupId>
		<artifactId>hsqldb</artifactId>
		<scope>runtime</scope>
	</dependency>
----

NOTE: You need a dependency on `spring-jdbc` for an embedded database to be auto-configured.
In this example, it is pulled in transitively through `spring-boot-starter-data-jpa`.

TIP: If, for whatever reason, you do configure the connection URL for an embedded database, take care to ensure that the database's automatic shutdown is disabled.
If you use H2, you should use `DB_CLOSE_ON_EXIT=FALSE` to do so.
If you use HSQLDB, you should ensure that `shutdown=true` is not used.
Disabling the database's automatic shutdown lets Spring Boot control when the database is closed, thereby ensuring that it happens once access to the database is no longer needed.



[[boot-features-connect-to-production-database]]
==== Connection to a Production Database
Production database connections can also be auto-configured by using a pooling `DataSource`.



[[boot-features-connect-to-production-database-configuration]]
==== DataSource Configuration
DataSource configuration is controlled by external configuration properties in `+spring.datasource.*+`.
For example, you might declare the following section in `application.properties`:

[source,yaml,indent=0,configprops,configblocks]
----
	spring:
	  datasource:
	    url: "jdbc:mysql://localhost/test"
	    username: "dbuser"
	    password: "dbpass"
----

NOTE: You should at least specify the URL by setting the configprop:spring.datasource.url[] property.
Otherwise, Spring Boot tries to auto-configure an embedded database.

TIP: Spring Boot can deduce the JDBC driver class for most databases from the URL.
If you need to specify a specific class, you can use the configprop:spring.datasource.driver-class-name[] property.

NOTE: For a pooling `DataSource` to be created, we need to be able to verify that a valid `Driver` class is available, so we check for that before doing anything.
In other words, if you set `spring.datasource.driver-class-name=com.mysql.jdbc.Driver`, then that class has to be loadable.

See {spring-boot-autoconfigure-module-code}/jdbc/DataSourceProperties.java[`DataSourceProperties`] for more of the supported options.
These are the standard options that work regardless of <<boot-features-connect-to-production-database-connection-pool, the actual implementation>>.
It is also possible to fine-tune implementation-specific settings by using their respective prefix (`+spring.datasource.hikari.*+`, `+spring.datasource.tomcat.*+`, `+spring.datasource.dbcp2.*+`, and `+spring.datasource.oracleucp.*+`).
Refer to the documentation of the connection pool implementation you are using for more details.

For instance, if you use the {tomcat-docs}/jdbc-pool.html#Common_Attributes[Tomcat connection pool], you could customize many additional settings, as shown in the following example:

[source,yaml,indent=0,configprops,configblocks]
----
	spring:
	  datasource:
	    tomcat:
	      max-wait: 10000
	      max-active: 50
	      test-on-borrow: true
----

This will set the pool to wait 10000 ms before throwing an exception if no connection is available, limit the maximum number of connections to 50 and validate the connection before borrowing it from the pool.



[[boot-features-connect-to-production-database-connection-pool]]
==== Supported Connection Pools
Spring Boot uses the following algorithm for choosing a specific implementation:

. We prefer https://github.com/brettwooldridge/HikariCP[HikariCP] for its performance and concurrency.
If HikariCP is available, we always choose it.
. Otherwise, if the Tomcat pooling `DataSource` is available, we use it.
. Otherwise, if https://commons.apache.org/proper/commons-dbcp/[Commons DBCP2] is available, we use it.
. If none of HikariCP, Tomcat, and DBCP2 are available and if Oracle UCP is available, we use it.

NOTE: If you use the `spring-boot-starter-jdbc` or `spring-boot-starter-data-jpa` "`starters`", you automatically get a dependency to `HikariCP`.

You can bypass that algorithm completely and specify the connection pool to use by setting the configprop:spring.datasource.type[] property.
This is especially important if you run your application in a Tomcat container, as `tomcat-jdbc` is provided by default.

Additional connection pools can always be configured manually, using `DataSourceBuilder`.
If you define your own `DataSource` bean, auto-configuration does not occur.
The following connection pools are supported by `DataSourceBuilder`:

* HikariCP
* Tomcat pooling `Datasource`
* Commons DBCP2
* Oracle UCP & `OracleDataSource`
* Spring Framework's `SimpleDriverDataSource`
* H2 `JdbcDataSource`
* PostgreSQL `PGSimpleDataSource`



[[boot-features-connecting-to-a-jndi-datasource]]
==== Connection to a JNDI DataSource
If you deploy your Spring Boot application to an Application Server, you might want to configure and manage your DataSource by using your Application Server's built-in features and access it by using JNDI.

The configprop:spring.datasource.jndi-name[] property can be used as an alternative to the configprop:spring.datasource.url[], configprop:spring.datasource.username[], and configprop:spring.datasource.password[] properties to access the `DataSource` from a specific JNDI location.
For example, the following section in `application.properties` shows how you can access a JBoss AS defined `DataSource`:

[source,yaml,indent=0,configprops,configblocks]
----
	spring:
	  datasource:
	    jndi-name: "java:jboss/datasources/customers"
----



[[boot-features-using-jdbc-template]]
=== Using JdbcTemplate
Spring's `JdbcTemplate` and `NamedParameterJdbcTemplate` classes are auto-configured, and you can `@Autowire` them directly into your own beans, as shown in the following example:

[source,java,indent=0]
----
	import org.springframework.beans.factory.annotation.Autowired;
	import org.springframework.jdbc.core.JdbcTemplate;
	import org.springframework.stereotype.Component;

	@Component
	public class MyBean {

		private final JdbcTemplate jdbcTemplate;

		@Autowired
		public MyBean(JdbcTemplate jdbcTemplate) {
			this.jdbcTemplate = jdbcTemplate;
		}

		// ...

	}
----

You can customize some properties of the template by using the `spring.jdbc.template.*` properties, as shown in the following example:

[source,yaml,indent=0,configprops,configblocks]
----
	spring:
	  jdbc:
	    template:
	      max-rows: 500
----

NOTE: The `NamedParameterJdbcTemplate` reuses the same `JdbcTemplate` instance behind the scenes.
If more than one `JdbcTemplate` is defined and no primary candidate exists, the `NamedParameterJdbcTemplate` is not auto-configured.



[[boot-features-jpa-and-spring-data]]
=== JPA and Spring Data JPA
The Java Persistence API is a standard technology that lets you "`map`" objects to relational databases.
The `spring-boot-starter-data-jpa` POM provides a quick way to get started.
It provides the following key dependencies:

* Hibernate: One of the most popular JPA implementations.
* Spring Data JPA: Helps you to implement JPA-based repositories.
* Spring ORM: Core ORM support from the Spring Framework.

TIP: We do not go into too many details of JPA or {spring-data}[Spring Data] here.
You can follow the https://spring.io/guides/gs/accessing-data-jpa/["`Accessing Data with JPA`"] guide from https://spring.io and read the {spring-data-jpa}[Spring Data JPA] and https://hibernate.org/orm/documentation/[Hibernate] reference documentation.



[[boot-features-entity-classes]]
==== Entity Classes
Traditionally, JPA "`Entity`" classes are specified in a `persistence.xml` file.
With Spring Boot, this file is not necessary and "`Entity Scanning`" is used instead.
By default, all packages below your main configuration class (the one annotated with `@EnableAutoConfiguration` or `@SpringBootApplication`) are searched.

Any classes annotated with `@Entity`, `@Embeddable`, or `@MappedSuperclass` are considered.
A typical entity class resembles the following example:

[source,java,indent=0]
----
	package com.example.myapp.domain;

	import java.io.Serializable;
	import javax.persistence.*;

	@Entity
	public class City implements Serializable {

		@Id
		@GeneratedValue
		private Long id;

		@Column(nullable = false)
		private String name;

		@Column(nullable = false)
		private String state;

		// ... additional members, often include @OneToMany mappings

		protected City() {
			// no-args constructor required by JPA spec
			// this one is protected since it shouldn't be used directly
		}

		public City(String name, String state) {
			this.name = name;
			this.state = state;
		}

		public String getName() {
			return this.name;
		}

		public String getState() {
			return this.state;
		}

		// ... etc

	}
----

TIP: You can customize entity scanning locations by using the `@EntityScan` annotation.
See the "`<<howto.adoc#howto-separate-entity-definitions-from-spring-configuration>>`" how-to.



[[boot-features-spring-data-jpa-repositories]]
==== Spring Data JPA Repositories
{spring-data-jpa}[Spring Data JPA] repositories are interfaces that you can define to access data.
JPA queries are created automatically from your method names.
For example, a `CityRepository` interface might declare a `findAllByState(String state)` method to find all the cities in a given state.

For more complex queries, you can annotate your method with Spring Data's {spring-data-jpa-api}/repository/Query.html[`Query`] annotation.

Spring Data repositories usually extend from the {spring-data-commons-api}/repository/Repository.html[`Repository`] or {spring-data-commons-api}/repository/CrudRepository.html[`CrudRepository`] interfaces.
If you use auto-configuration, repositories are searched from the package containing your main configuration class (the one annotated with `@EnableAutoConfiguration` or `@SpringBootApplication`) down.

The following example shows a typical Spring Data repository interface definition:

[source,java,indent=0]
----
	package com.example.myapp.domain;

	import org.springframework.data.domain.*;
	import org.springframework.data.repository.*;

	public interface CityRepository extends Repository<City, Long> {

		Page<City> findAll(Pageable pageable);

		City findByNameAndStateAllIgnoringCase(String name, String state);

	}
----

Spring Data JPA repositories support three different modes of bootstrapping: default, deferred, and lazy.
To enable deferred or lazy bootstrapping, set the configprop:spring.data.jpa.repositories.bootstrap-mode[] property to `deferred` or `lazy` respectively.
When using deferred or lazy bootstrapping, the auto-configured `EntityManagerFactoryBuilder` will use the context's `AsyncTaskExecutor`, if any, as the bootstrap executor.
If more than one exists, the one named `applicationTaskExecutor` will be used.

<<<<<<< HEAD
NOTE: When using deferred or lazy bootstrapping, make sure to defer any access to the JPA infrastructure after the application context bootstrap phase.
=======
[NOTE]
====
When using deferred or lazy bootstraping, make sure to defer any access to the JPA infrastructure after the application context bootstrap phase.
You can use `SmartInitializingSingleton` to invoke any initialization that requires the JPA infrastructure.
For JPA components (such as converters) that are created as Spring beans, use `ObjectProvider` to delay the resolution of dependencies, if any.
====

>>>>>>> ab785d94

TIP: We have barely scratched the surface of Spring Data JPA.
For complete details, see the {spring-data-jdbc-docs}[Spring Data JPA reference documentation].



[[boot-features-creating-and-dropping-jpa-databases]]
==== Creating and Dropping JPA Databases
By default, JPA databases are automatically created *only* if you use an embedded database (H2, HSQL, or Derby).
You can explicitly configure JPA settings by using `+spring.jpa.*+` properties.
For example, to create and drop tables you can add the following line to your `application.properties`:

[indent=0]
----
	spring.jpa.hibernate.ddl-auto=create-drop
----

NOTE: Hibernate's own internal property name for this (if you happen to remember it better) is `hibernate.hbm2ddl.auto`.
You can set it, along with other Hibernate native properties, by using `+spring.jpa.properties.*+` (the prefix is stripped before adding them to the entity manager).
The following line shows an example of setting JPA properties for Hibernate:

[indent=0]
----
	spring.jpa.properties.hibernate.globally_quoted_identifiers=true
----

The line in the preceding example passes a value of `true` for the `hibernate.globally_quoted_identifiers` property to the Hibernate entity manager.

By default, the DDL execution (or validation) is deferred until the `ApplicationContext` has started.
There is also a `spring.jpa.generate-ddl` flag, but it is not used if Hibernate auto-configuration is active, because the `ddl-auto` settings are more fine-grained.



[[boot-features-jpa-in-web-environment]]
==== Open EntityManager in View
If you are running a web application, Spring Boot by default registers {spring-framework-api}/orm/jpa/support/OpenEntityManagerInViewInterceptor.html[`OpenEntityManagerInViewInterceptor`] to apply the "`Open EntityManager in View`" pattern, to allow for lazy loading in web views.
If you do not want this behavior, you should set `spring.jpa.open-in-view` to `false` in your `application.properties`.



[[boot-features-data-jdbc]]
=== Spring Data JDBC
Spring Data includes repository support for JDBC and will automatically generate SQL for the methods on `CrudRepository`.
For more advanced queries, a `@Query` annotation is provided.

Spring Boot will auto-configure Spring Data's JDBC repositories when the necessary dependencies are on the classpath.
They can be added to your project with a single dependency on `spring-boot-starter-data-jdbc`.
If necessary, you can take control of Spring Data JDBC's configuration by adding the `@EnableJdbcRepositories` annotation or a `JdbcConfiguration` subclass to your application.

TIP: For complete details of Spring Data JDBC, please refer to the {spring-data-jdbc-docs}[reference documentation].



[[boot-features-sql-h2-console]]
=== Using H2's Web Console
The https://www.h2database.com[H2 database] provides a https://www.h2database.com/html/quickstart.html#h2_console[browser-based console] that Spring Boot can auto-configure for you.
The console is auto-configured when the following conditions are met:

* You are developing a servlet-based web application.
* `com.h2database:h2` is on the classpath.
* You are using <<using-spring-boot.adoc#using-boot-devtools,Spring Boot's developer tools>>.

TIP: If you are not using Spring Boot's developer tools but would still like to make use of H2's console, you can configure the configprop:spring.h2.console.enabled[] property with a value of `true`.

NOTE: The H2 console is only intended for use during development, so you should take care to ensure that `spring.h2.console.enabled` is not set to `true` in production.



[[boot-features-sql-h2-console-custom-path]]
==== Changing the H2 Console's Path
By default, the console is available at `/h2-console`.
You can customize the console's path by using the configprop:spring.h2.console.path[] property.



[[boot-features-jooq]]
=== Using jOOQ
jOOQ Object Oriented Querying (https://www.jooq.org/[jOOQ]) is a popular product from https://www.datageekery.com/[Data Geekery] which generates Java code from your database and lets you build type-safe SQL queries through its fluent API.
Both the commercial and open source editions can be used with Spring Boot.



==== Code Generation
In order to use jOOQ type-safe queries, you need to generate Java classes from your database schema.
You can follow the instructions in the {jooq-docs}/#jooq-in-7-steps-step3[jOOQ user manual].
If you use the `jooq-codegen-maven` plugin and you also use the `spring-boot-starter-parent` "`parent POM`", you can safely omit the plugin's `<version>` tag.
You can also use Spring Boot-defined version variables (such as `h2.version`) to declare the plugin's database dependency.
The following listing shows an example:

[source,xml,indent=0]
----
	<plugin>
		<groupId>org.jooq</groupId>
		<artifactId>jooq-codegen-maven</artifactId>
		<executions>
			...
		</executions>
		<dependencies>
			<dependency>
				<groupId>com.h2database</groupId>
				<artifactId>h2</artifactId>
				<version>${h2.version}</version>
			</dependency>
		</dependencies>
		<configuration>
			<jdbc>
				<driver>org.h2.Driver</driver>
				<url>jdbc:h2:~/yourdatabase</url>
			</jdbc>
			<generator>
				...
			</generator>
		</configuration>
	</plugin>
----



==== Using DSLContext
The fluent API offered by jOOQ is initiated through the `org.jooq.DSLContext` interface.
Spring Boot auto-configures a `DSLContext` as a Spring Bean and connects it to your application `DataSource`.
To use the `DSLContext`, you can `@Autowire` it, as shown in the following example:

[source,java,indent=0]
----
	@Component
	public class JooqExample implements CommandLineRunner {

		private final DSLContext create;

		@Autowired
		public JooqExample(DSLContext dslContext) {
			this.create = dslContext;
		}

	}
----

TIP: The jOOQ manual tends to use a variable named `create` to hold the `DSLContext`.

You can then use the `DSLContext` to construct your queries, as shown in the following example:

[source,java,indent=0]
----
	public List<GregorianCalendar> authorsBornAfter1980() {
		return this.create.selectFrom(AUTHOR)
			.where(AUTHOR.DATE_OF_BIRTH.greaterThan(new GregorianCalendar(1980, 0, 1)))
			.fetch(AUTHOR.DATE_OF_BIRTH);
	}
----



==== jOOQ SQL Dialect
Unless the configprop:spring.jooq.sql-dialect[] property has been configured, Spring Boot determines the SQL dialect to use for your datasource.
If Spring Boot could not detect the dialect, it uses `DEFAULT`.

NOTE: Spring Boot can only auto-configure dialects supported by the open source version of jOOQ.



==== Customizing jOOQ
More advanced customizations can be achieved by defining your own `@Bean` definitions, which is used when the jOOQ `Configuration` is created.
You can define beans for the following jOOQ Types:

* `ConnectionProvider`
* `ExecutorProvider`
* `TransactionProvider`
* `RecordMapperProvider`
* `RecordUnmapperProvider`
* `Settings`
* `RecordListenerProvider`
* `ExecuteListenerProvider`
* `VisitListenerProvider`
* `TransactionListenerProvider`

You can also create your own `org.jooq.Configuration` `@Bean` if you want to take complete control of the jOOQ configuration.



[[boot-features-r2dbc]]
=== Using R2DBC
The Reactive Relational Database Connectivity (https://r2dbc.io[R2DBC]) project brings reactive programming APIs to relational databases.
R2DBC's `io.r2dbc.spi.Connection` provides a standard method of working with non-blocking database connections.
Connections are provided via a `ConnectionFactory`, similar to a `DataSource` with jdbc.

`ConnectionFactory` configuration is controlled by external configuration properties in `+spring.r2dbc.*+`.
For example, you might declare the following section in `application.properties`:

[source,yaml,indent=0,configprops,configblocks]
----
	spring:
	  r2dbc:
	    url: "r2dbc:postgresql://localhost/test"
	    username: "dbuser"
	    password: "dbpass"
----

TIP: You do not need to specify a driver class name, since Spring Boot obtains the driver from R2DBC's Connection Factory discovery.

NOTE: At least the url should be provided.
Information specified in the URL takes precedence over individual properties, i.e. `name`, `username`, `password` and pooling options.

TIP: The "`How-to`" section includes a <<howto.adoc#howto-initialize-a-database-using-r2dbc, section on how to initialize a database>>.

To customize the connections created by a `ConnectionFactory`, i.e., set specific parameters that you do not want (or cannot) configure in your central database configuration, you can use a `ConnectionFactoryOptionsBuilderCustomizer` `@Bean`.
The following example shows how to manually override the database port while the rest of the options is taken from the application configuration:

[source,java,indent=0]
----
	@Bean
	public ConnectionFactoryOptionsBuilderCustomizer connectionFactoryPortCustomizer() {
		return (builder) -> builder.option(PORT, 5432);
	}
----

The following examples show how to set some PostgreSQL connection options:

[source,java,indent=0]
----
	@Bean
	public ConnectionFactoryOptionsBuilderCustomizer postgresCustomizer() {
		Map<String, String> options = new HashMap<>();
		options.put("lock_timeout", "30s");
		options.put("statement_timeout", "60s");
		return (builder) -> builder.option(OPTIONS, options);
	}
----

When a `ConnectionFactory` bean is available, the regular JDBC `DataSource` auto-configuration backs off.
If you want to retain the JDBC `DataSource` auto-configuration, and are comfortable with the risk of using the blocking JDBC API in a reactive application, add `@Import(DataSourceAutoConfiguration.class)` on a `@Configuration` class in your application to re-enable it.



[[boot-features-r2dbc-embedded-database]]
==== Embedded Database Support
Similarly to <<boot-features-embedded-database-support,the JDBC support>>, Spring Boot can automatically configure an embedded database for reactive usage.
You need not provide any connection URLs.
You need only include a build dependency to the embedded database that you want to use, as shown in the following example:

[source,xml,indent=0]
----
	<dependency>
		<groupId>io.r2dbc</groupId>
		<artifactId>r2dbc-h2</artifactId>
		<scope>runtime</scope>
	</dependency>
----

[NOTE]
====
If you are using this feature in your tests, you may notice that the same database is reused by your whole test suite regardless of the number of application contexts that you use.
If you want to make sure that each context has a separate embedded database, you should set `spring.r2dbc.generate-unique-name` to `true`.
====



[[boot-features-r2dbc-using-database-client]]
==== Using DatabaseClient
A `DatabaseClient` bean is auto-configured, and you can `@Autowire` it directly into your own beans, as shown in the following example:

[source,java,indent=0]
----
	import org.springframework.beans.factory.annotation.Autowired;
	import org.springframework.data.r2dbc.function.DatabaseClient;
	import org.springframework.stereotype.Component;

	@Component
	public class MyBean {

		private final DatabaseClient databaseClient;

		@Autowired
		public MyBean(DatabaseClient databaseClient) {
			this.databaseClient = databaseClient;
		}

		// ...

	}
----



[[boot-features-spring-data-r2dbc-repositories]]
==== Spring Data R2DBC Repositories
https://spring.io/projects/spring-data-r2dbc[Spring Data R2DBC] repositories are interfaces that you can define to access data.
Queries are created automatically from your method names.
For example, a `CityRepository` interface might declare a `findAllByState(String state)` method to find all the cities in a given state.

For more complex queries, you can annotate your method with Spring Data's {spring-data-r2dbc-api}/repository/Query.html[`Query`] annotation.

Spring Data repositories usually extend from the {spring-data-commons-api}/repository/Repository.html[`Repository`] or {spring-data-commons-api}/repository/CrudRepository.html[`CrudRepository`] interfaces.
If you use auto-configuration, repositories are searched from the package containing your main configuration class (the one annotated with `@EnableAutoConfiguration` or `@SpringBootApplication`) down.

The following example shows a typical Spring Data repository interface definition:

[source,java,indent=0]
----
	package com.example.myapp.domain;

	import org.springframework.data.domain.*;
	import org.springframework.data.repository.*;
	import reactor.core.publisher.Mono;

	public interface CityRepository extends Repository<City, Long> {

		Mono<City> findByNameAndStateAllIgnoringCase(String name, String state);

	}
----

TIP: We have barely scratched the surface of Spring Data R2DBC. For complete details, see the {spring-data-r2dbc-docs}[Spring Data R2DBC reference documentation].



[[boot-features-nosql]]
== Working with NoSQL Technologies
Spring Data provides additional projects that help you access a variety of NoSQL technologies, including:

* {spring-data-mongodb}[MongoDB]
* {spring-data-neo4j}[Neo4J]
* {spring-data-elasticsearch}[Elasticsearch]
* {spring-data-solr}[Solr]
* {spring-data-redis}[Redis]
* {spring-data-gemfire}[GemFire] or {spring-data-geode}[Geode]
* {spring-data-cassandra}[Cassandra]
* {spring-data-couchbase}[Couchbase]
* {spring-data-ldap}[LDAP]

Spring Boot provides auto-configuration for Redis, MongoDB, Neo4j, Elasticsearch, Solr Cassandra, Couchbase, and LDAP.
You can make use of the other projects, but you must configure them yourself.
Refer to the appropriate reference documentation at {spring-data}.



[[boot-features-redis]]
=== Redis
https://redis.io/[Redis] is a cache, message broker, and richly-featured key-value store.
Spring Boot offers basic auto-configuration for the https://github.com/lettuce-io/lettuce-core/[Lettuce] and https://github.com/xetorthio/jedis/[Jedis] client libraries and the abstractions on top of them provided by https://github.com/spring-projects/spring-data-redis[Spring Data Redis].

There is a `spring-boot-starter-data-redis` "`Starter`" for collecting the dependencies in a convenient way.
By default, it uses https://github.com/lettuce-io/lettuce-core/[Lettuce].
That starter handles both traditional and reactive applications.

TIP: We also provide a `spring-boot-starter-data-redis-reactive` "`Starter`" for consistency with the other stores with reactive support.



[[boot-features-connecting-to-redis]]
==== Connecting to Redis
You can inject an auto-configured `RedisConnectionFactory`, `StringRedisTemplate`, or vanilla `RedisTemplate` instance as you would any other Spring Bean.
By default, the instance tries to connect to a Redis server at `localhost:6379`.
The following listing shows an example of such a bean:

[source,java,indent=0]
----
	@Component
	public class MyBean {

		private StringRedisTemplate template;

		@Autowired
		public MyBean(StringRedisTemplate template) {
			this.template = template;
		}

		// ...

	}
----

TIP: You can also register an arbitrary number of beans that implement `LettuceClientConfigurationBuilderCustomizer` for more advanced customizations.
If you use Jedis, `JedisClientConfigurationBuilderCustomizer` is also available.

If you add your own `@Bean` of any of the auto-configured types, it replaces the default (except in the case of `RedisTemplate`, when the exclusion is based on the bean name, `redisTemplate`, not its type).
By default, if `commons-pool2` is on the classpath, you get a pooled connection factory.



[[boot-features-mongodb]]
=== MongoDB
https://www.mongodb.com/[MongoDB] is an open-source NoSQL document database that uses a JSON-like schema instead of traditional table-based relational data.
Spring Boot offers several conveniences for working with MongoDB, including the `spring-boot-starter-data-mongodb` and `spring-boot-starter-data-mongodb-reactive` "`Starters`".



[[boot-features-connecting-to-mongodb]]
==== Connecting to a MongoDB Database
To access MongoDB databases, you can inject an auto-configured `org.springframework.data.mongodb.MongoDatabaseFactory`.
By default, the instance tries to connect to a MongoDB server at `mongodb://localhost/test`.
The following example shows how to connect to a MongoDB database:

[source,java,indent=0]
----
	import org.springframework.data.mongodb.MongoDatabaseFactory;
	import com.mongodb.client.MongoDatabase;

	@Component
	public class MyBean {

		private final MongoDatabaseFactory mongo;

		@Autowired
		public MyBean(MongoDatabaseFactory mongo) {
			this.mongo = mongo;
		}

		// ...

		public void example() {
			MongoDatabase db = mongo.getMongoDatabase();
			// ...
		}

	}
----

If you have defined your own `MongoClient`, it will be used to auto-configure a suitable `MongoDatabaseFactory`.

The auto-configured `MongoClient` is created using a `MongoClientSettings` bean.
If you have defined your own `MongoClientSettings`, it will be used without modification and the `spring.data.mongodb` properties will be ignored.
Otherwise a `MongoClientSettings` will be auto-configured and will have the `spring.data.mongodb` properties applied to it.
In either case, you can declare one or more `MongoClientSettingsBuilderCustomizer` beans to fine-tune the `MongoClientSettings` configuration.
Each will be called in order with the `MongoClientSettings.Builder` that is used to build the `MongoClientSettings`.

You can set the configprop:spring.data.mongodb.uri[] property to change the URL and configure additional settings such as the _replica set_, as shown in the following example:

[source,properties,indent=0,configprops]
----
	spring.data.mongodb.uri=mongodb://user:secret@mongo1.example.com:12345,mongo2.example.com:23456/test
----

Alternatively, you can specify connection details using discrete properties.
For example, you might declare the following settings in your `application.properties`:

[source,yaml,indent=0,configprops,configblocks]
----
	spring:
	  data:
	    mongodb:
	      host: "mongoserver.example.com"
	      port: 27017
	      database: "test"
	      username: "user"
	      password: "secret"
----

TIP: If `spring.data.mongodb.port` is not specified, the default of `27017` is used.
You could delete this line from the example shown earlier.

TIP: If you do not use Spring Data MongoDB, you can inject a `MongoClient` bean instead of using `MongoDatabaseFactory`.
If you want to take complete control of establishing the MongoDB connection, you can also declare your own `MongoDatabaseFactory` or `MongoClient` bean.

NOTE: If you are using the reactive driver, Netty is required for SSL.
The auto-configuration configures this factory automatically if Netty is available and the factory to use hasn't been customized already.



[[boot-features-mongo-template]]
==== MongoTemplate
{spring-data-mongodb}[Spring Data MongoDB] provides a {spring-data-mongodb-api}/core/MongoTemplate.html[`MongoTemplate`] class that is very similar in its design to Spring's `JdbcTemplate`.
As with `JdbcTemplate`, Spring Boot auto-configures a bean for you to inject the template, as follows:

[source,java,indent=0]
----
	import org.springframework.data.mongodb.core.MongoTemplate;
	import org.springframework.stereotype.Component;

	@Component
	public class MyBean {

		private final MongoTemplate mongoTemplate;

		public MyBean(MongoTemplate mongoTemplate) {
			this.mongoTemplate = mongoTemplate;
		}

		// ...

	}
----

See the {spring-data-mongodb-api}/core/MongoOperations.html[`MongoOperations` Javadoc] for complete details.



[[boot-features-spring-data-mongo-repositories]]
[[boot-features-spring-data-mongodb-repositories]]
==== Spring Data MongoDB Repositories
Spring Data includes repository support for MongoDB.
As with the JPA repositories discussed earlier, the basic principle is that queries are constructed automatically, based on method names.

In fact, both Spring Data JPA and Spring Data MongoDB share the same common infrastructure.
You could take the JPA example from earlier and, assuming that `City` is now a MongoDB data class rather than a JPA `@Entity`, it works in the same way, as shown in the following example:

[source,java,indent=0]
----
	package com.example.myapp.domain;

	import org.springframework.data.domain.*;
	import org.springframework.data.repository.*;

	public interface CityRepository extends Repository<City, Long> {

		Page<City> findAll(Pageable pageable);

		City findByNameAndStateAllIgnoringCase(String name, String state);

	}
----

TIP: You can customize document scanning locations by using the `@EntityScan` annotation.

TIP: For complete details of Spring Data MongoDB, including its rich object mapping technologies, refer to its {spring-data-mongodb}[reference documentation].



[[boot-features-mongo-embedded]]
==== Embedded Mongo
Spring Boot offers auto-configuration for https://github.com/flapdoodle-oss/de.flapdoodle.embed.mongo[Embedded Mongo].
To use it in your Spring Boot application, add a dependency on `de.flapdoodle.embed:de.flapdoodle.embed.mongo`.

The port that Mongo listens on can be configured by setting the configprop:spring.data.mongodb.port[] property.
To use a randomly allocated free port, use a value of 0.
The `MongoClient` created by `MongoAutoConfiguration` is automatically configured to use the randomly allocated port.

NOTE: If you do not configure a custom port, the embedded support uses a random port (rather than 27017) by default.

If you have SLF4J on the classpath, the output produced by Mongo is automatically routed to a logger named `org.springframework.boot.autoconfigure.mongo.embedded.EmbeddedMongo`.

You can declare your own `IMongodConfig` and `IRuntimeConfig` beans to take control of the Mongo instance's configuration and logging routing.
The download configuration can be customized by declaring a `DownloadConfigBuilderCustomizer` bean.



[[boot-features-neo4j]]
=== Neo4j
https://neo4j.com/[Neo4j] is an open-source NoSQL graph database that uses a rich data model of nodes connected by first class relationships, which is better suited for connected big data than traditional RDBMS approaches.
Spring Boot offers several conveniences for working with Neo4j, including the `spring-boot-starter-data-neo4j` "`Starter`".



[[boot-features-connecting-to-neo4j]]
==== Connecting to a Neo4j Database
To access a Neo4j server, you can inject an auto-configured `org.neo4j.driver.Driver`.
By default, the instance tries to connect to a Neo4j server at `localhost:7687` using the Bolt protocol.
The following example shows how to inject a Neo4j `Driver` that gives you access, amongst other things, to a `Session`:

[source,java,indent=0]
----
	@Component
	public class MyBean {

		private final Driver driver;

		@Autowired
		public MyBean(Driver driver) {
			this.driver = driver;
		}

		// ...

	}
----

You can configure various aspects of the driver using `spring.neo4j.*` properties.
The following example shows how to configure the uri and credentials to use:

[source,yaml,indent=0,configprops,configblocks]
----
	spring:
	  neo4j:
	    uri: "bolt://my-server:7687"
	    authentication:
	      username: "neo4j"
	      password: "secret"
----

The auto-configured `Driver` is created using `ConfigBuilder`.
To fine-tune its configuration, declare one or more `ConfigBuilderCustomizer` beans.
Each will be called in order with the `ConfigBuilder` that is used to build the `Driver`.



[[boot-features-spring-data-neo4j-repositories]]
==== Spring Data Neo4j Repositories
Spring Data includes repository support for Neo4j.
For complete details of Spring Data Neo4j, refer to the {spring-data-neo4j-docs}[reference documentation].

Spring Data Neo4j shares the common infrastructure with Spring Data JPA as many other Spring Data modules do.
You could take the JPA example from earlier and define `City` as Spring Data Neo4j `@Node` rather than JPA `@Entity` and the repository abstraction works in the same way, as shown in the following example:

[source,java,indent=0]
----
	package com.example.myapp.domain;

	import java.util.Optional;

	import org.springframework.data.neo4j.repository.*;

	public interface CityRepository extends Neo4jRepository<City, Long> {

		Optional<City> findOneByNameAndState(String name, String state);

	}
----

The `spring-boot-starter-data-neo4j` "`Starter`" enables the repository support as well as transaction management.
Spring Boot supports both classic and reactive Neo4j repositories, using the `Neo4jTemplate` or `ReactiveNeo4jTemplate` beans.
When Project Reactor is available on the classpath, the reactive style is also auto-configured.

You can customize the locations to look for repositories and entities by using `@EnableNeo4jRepositories` and `@EntityScan` respectively on a `@Configuration`-bean.

[NOTE]
====
In an application using the reactive style, a `ReactiveTransactionManager` is not auto-configured.
To enable transaction management, the following bean must be defined in your configuration:

[source,java,indent=0]
----
include::{code-examples}/neo4j/Neo4jReactiveTransactionManagerExample.java[tag=configuration]
----
====



[[boot-features-solr]]
=== Solr
https://lucene.apache.org/solr/[Apache Solr] is a search engine.
Spring Boot offers basic auto-configuration for the Solr 5 client library and the abstractions on top of it provided by https://github.com/spring-projects/spring-data-solr[Spring Data Solr].
There is a `spring-boot-starter-data-solr` "`Starter`" for collecting the dependencies in a convenient way.

NOTE: As of Spring Boot 2.3, support for Spring Data Solr has been deprecated and will be removed in a future release.


[[boot-features-connecting-to-solr]]
==== Connecting to Solr
You can inject an auto-configured `SolrClient` instance as you would any other Spring bean.
By default, the instance tries to connect to a server at `http://localhost:8983/solr`.
The following example shows how to inject a Solr bean:

[source,java,indent=0]
----
	@Component
	public class MyBean {

		private SolrClient solr;

		@Autowired
		public MyBean(SolrClient solr) {
			this.solr = solr;
		}

		// ...

	}
----

If you add your own `@Bean` of type `SolrClient`, it replaces the default.



[[boot-features-spring-data-solr-repositories]]
==== Spring Data Solr Repositories
Spring Data includes repository support for Apache Solr.
As with the JPA repositories discussed earlier, the basic principle is that queries are automatically constructed for you based on method names.

In fact, both Spring Data JPA and Spring Data Solr share the same common infrastructure.
You could take the JPA example from earlier and, assuming that `City` is now a `@SolrDocument` class rather than a JPA `@Entity`, it works in the same way.

IP: For complete details of Spring Data Solr, refer to the {spring-data-solr-docs}[reference documentation].



[[boot-features-elasticsearch]]
=== Elasticsearch
https://www.elastic.co/products/elasticsearch[Elasticsearch] is an open source, distributed, RESTful search and analytics engine.
Spring Boot offers basic auto-configuration for Elasticsearch.

Spring Boot supports several clients:

* The official Java "Low Level" and "High Level" REST clients
* The `ReactiveElasticsearchClient` provided by Spring Data Elasticsearch

Spring Boot provides a dedicated "`Starter`", `spring-boot-starter-data-elasticsearch`.



[[boot-features-connecting-to-elasticsearch-rest]]
==== Connecting to Elasticsearch using REST clients
Elasticsearch ships https://www.elastic.co/guide/en/elasticsearch/client/java-rest/current/index.html[two different REST clients] that you can use to query a cluster: the "Low Level" client and the "High Level" client.
Spring Boot provides support for the "High Level" client, which ships with `org.elasticsearch.client:elasticsearch-rest-high-level-client`.

If you have this dependency on the classpath, Spring Boot will auto-configure and register a `RestHighLevelClient` bean that by default targets `http://localhost:9200`.
You can further tune how `RestHighLevelClient` is configured, as shown in the following example:

[source,yaml,indent=0,configprops,configblocks]
----
	spring:
	  elasticsearch:
	    rest:
	      uris: "https://search.example.com:9200"
	      read-timeout: "10s"
	      username: "user"
	      password: "secret"
----

You can also register an arbitrary number of beans that implement `RestClientBuilderCustomizer` for more advanced customizations.
To take full control over the registration, define a `RestClientBuilder` bean.

TIP: If your application needs access to a "Low Level" `RestClient`, you can get it by calling `client.getLowLevelClient()` on the auto-configured `RestHighLevelClient`.



[[boot-features-connecting-to-elasticsearch-reactive-rest]]
==== Connecting to Elasticsearch using Reactive REST clients
{spring-data-elasticsearch}[Spring Data Elasticsearch] ships `ReactiveElasticsearchClient` for querying Elasticsearch instances in a reactive fashion.
It is built on top of WebFlux's `WebClient`, so both `spring-boot-starter-elasticsearch` and `spring-boot-starter-webflux` dependencies are useful to enable this support.

By default, Spring Boot will auto-configure and register a `ReactiveElasticsearchClient`
bean that targets `http://localhost:9200`.
You can further tune how it is configured, as shown in the following example:

[source,yaml,indent=0,configprops,configblocks]
----
	spring:
	  data:
	    elasticsearch:
	      client:
	        reactive:
	          endpoints: "search.example.com:9200"
	          use-ssl: true
	          socket-timeout: "10s"
	          username: "user"
	          password: "secret"
----

If the configuration properties are not enough and you'd like to fully control the client
configuration, you can register a custom `ClientConfiguration` bean.



[[boot-features-connecting-to-elasticsearch-spring-data]]
==== Connecting to Elasticsearch by Using Spring Data
To connect to Elasticsearch, a `RestHighLevelClient` bean must be defined,
auto-configured by Spring Boot or manually provided by the application (see previous sections).
With this configuration in place, an
`ElasticsearchRestTemplate` can be injected like any other Spring bean,
as shown in the following example:

[source,java,indent=0]
----
	@Component
	public class MyBean {

		private final ElasticsearchRestTemplate template;

		public MyBean(ElasticsearchRestTemplate template) {
			this.template = template;
		}

		// ...

	}
----

In the presence of `spring-data-elasticsearch` and the required dependencies for using a `WebClient` (typically `spring-boot-starter-webflux`), Spring Boot can also auto-configure a <<boot-features-connecting-to-elasticsearch-reactive-rest,ReactiveElasticsearchClient>> and a `ReactiveElasticsearchTemplate` as beans.
They are the reactive equivalent of the other REST clients.



[[boot-features-spring-data-elasticsearch-repositories]]
==== Spring Data Elasticsearch Repositories
Spring Data includes repository support for Elasticsearch.
As with the JPA repositories discussed earlier, the basic principle is that queries are constructed for you automatically based on method names.

In fact, both Spring Data JPA and Spring Data Elasticsearch share the same common infrastructure.
You could take the JPA example from earlier and, assuming that `City` is now an Elasticsearch `@Document` class rather than a JPA `@Entity`, it works in the same way.

TIP: For complete details of Spring Data Elasticsearch, refer to the {spring-data-elasticsearch-docs}[reference documentation].

Spring Boot supports both classic and reactive Elasticsearch repositories, using the `ElasticsearchRestTemplate` or `ReactiveElasticsearchTemplate` beans.
Most likely those beans are auto-configured by Spring Boot given the required dependencies are present.

If you wish to use your own template for backing the Elasticsearch repositories, you can add your own `ElasticsearchRestTemplate` or `ElasticsearchOperations` `@Bean`, as long as it is named `"elasticsearchTemplate"`.
Same applies to `ReactiveElasticsearchTemplate` and `ReactiveElasticsearchOperations`, with the bean name `"reactiveElasticsearchTemplate"`.

You can choose to disable the repositories support with the following property:

[source,yaml,indent=0,configprops,configblocks]
----
    spring:
      data:
        elasticsearch:
          repositories:
            enabled: false
----


[[boot-features-cassandra]]
=== Cassandra
https://cassandra.apache.org/[Cassandra] is an open source, distributed database management system designed to handle large amounts of data across many commodity servers.
Spring Boot offers auto-configuration for Cassandra and the abstractions on top of it provided by https://github.com/spring-projects/spring-data-cassandra[Spring Data Cassandra].
There is a `spring-boot-starter-data-cassandra` "`Starter`" for collecting the dependencies in a convenient way.



[[boot-features-connecting-to-cassandra]]
==== Connecting to Cassandra
You can inject an auto-configured `CassandraTemplate` or a Cassandra `CqlSession` instance as you would with any other Spring Bean.
The `spring.data.cassandra.*` properties can be used to customize the connection.
Generally, you provide `keyspace-name` and `contact-points` as well the local datacenter name, as shown in the following example:

[source,yaml,indent=0,configprops,configblocks]
----
	spring:
	  data:
	    cassandra:
	      keyspace-name: "mykeyspace"
	      contact-points: "cassandrahost1:9042,cassandrahost2:9042"
	      local-datacenter: "datacenter1"
----

If the port is the same for all your contact points you can use a shortcut and only specify the host names, as shown in the following example:

[source,yaml,indent=0,configprops,configblocks]
----
	spring:
	  data:
	    cassandra:
	      keyspace-name: "mykeyspace"
	      contact-points: "cassandrahost1,cassandrahost2"
	      local-datacenter: "datacenter1"
----

TIP: Those two examples are identical as the port default to `9042`.
If you need to configure the port, use `spring.data.cassandra.port`.

[NOTE]
====
The Cassandra driver has its own configuration infrastructure that loads an `application.conf` at the root of the classpath.

Spring Boot does not look for such a file and rather provides a number of configuration properties via the `spring.data.cassandra.*` namespace.
For more advanced driver customizations, you can register an arbitrary number of beans that implement `DriverConfigLoaderBuilderCustomizer`.
The `CqlSession` can be customized with a bean of type `CqlSessionBuilderCustomizer`.
====

NOTE: If you're using `CqlSessionBuilder` to create multiple `CqlSession` beans, keep in mind the builder is mutable so make sure to inject a fresh copy for each session.

The following code listing shows how to inject a Cassandra bean:

[source,java,indent=0]
----
	@Component
	public class MyBean {

		private final CassandraTemplate template;

		public MyBean(CassandraTemplate template) {
			this.template = template;
		}

		// ...

	}
----

If you add your own `@Bean` of type `CassandraTemplate`, it replaces the default.



[[boot-features-spring-data-cassandra-repositories]]
==== Spring Data Cassandra Repositories
Spring Data includes basic repository support for Cassandra.
Currently, this is more limited than the JPA repositories discussed earlier and needs to annotate finder methods with `@Query`.

TIP: For complete details of Spring Data Cassandra, refer to the https://docs.spring.io/spring-data/cassandra/docs/[reference documentation].



[[boot-features-couchbase]]
=== Couchbase
https://www.couchbase.com/[Couchbase] is an open-source, distributed, multi-model NoSQL document-oriented database that is optimized for interactive applications.
Spring Boot offers auto-configuration for Couchbase and the abstractions on top of it provided by https://github.com/spring-projects/spring-data-couchbase[Spring Data Couchbase].
There are `spring-boot-starter-data-couchbase` and `spring-boot-starter-data-couchbase-reactive` "`Starters`" for collecting the dependencies in a convenient way.



[[boot-features-connecting-to-couchbase]]
==== Connecting to Couchbase
You can get a `Cluster` by adding the Couchbase SDK and some configuration.
The `spring.couchbase.*` properties can be used to customize the connection.
Generally, you provide the https://github.com/couchbaselabs/sdk-rfcs/blob/master/rfc/0011-connection-string.md[connection string], username, and password, as shown in the following example:

[source,yaml,indent=0,configprops,configblocks]
----
	spring:
	  couchbase:
	    connection-string: "couchbase://192.168.1.123"
	    username: "user"
	    password: "secret"
----

It is also possible to customize some of the `ClusterEnvironment` settings.
For instance, the following configuration changes the timeout to use to open a new `Bucket` and enables SSL support:

[source,yaml,indent=0,configprops,configblocks]
----
	spring:
	  couchbase:
	    env:
	      timeouts:
	        connect: "3s"
	      ssl:
	        key-store: "/location/of/keystore.jks"
	        key-store-password: "secret"
----

TIP: Check the `spring.couchbase.env.*` properties for more details.
To take more control, one or more `ClusterEnvironmentBuilderCustomizer` beans can be used.



[[boot-features-spring-data-couchbase-repositories]]
==== Spring Data Couchbase Repositories
Spring Data includes repository support for Couchbase.
For complete details of Spring Data Couchbase, refer to the {spring-data-couchbase-docs}[reference documentation].

You can inject an auto-configured `CouchbaseTemplate` instance as you would with any other Spring Bean, provided a `CouchbaseClientFactory` bean is available.
This happens when a `Cluster` is available, as described above, and a bucket name has been specified:

[source,yaml,indent=0,configprops,configblocks]
----
	spring:
	  data:
	    couchbase:
	      bucket-name: "my-bucket"
----

The following examples shows how to inject a `CouchbaseTemplate` bean:

[source,java,indent=0]
----
	@Component
	public class MyBean {

		private final CouchbaseTemplate template;

		@Autowired
		public MyBean(CouchbaseTemplate template) {
			this.template = template;
		}

		// ...

	}
----

There are a few beans that you can define in your own configuration to override those provided by the auto-configuration:

* A `CouchbaseMappingContext` `@Bean` with a name of `couchbaseMappingContext`.
* A `CustomConversions` `@Bean` with a name of `couchbaseCustomConversions`.
* A `CouchbaseTemplate` `@Bean` with a name of `couchbaseTemplate`.

To avoid hard-coding those names in your own config, you can reuse `BeanNames` provided by Spring Data Couchbase.
For instance, you can customize the converters to use, as follows:

[source,java,indent=0]
----
	@Configuration(proxyBeanMethods = false)
	public class SomeConfiguration {

		@Bean(BeanNames.COUCHBASE_CUSTOM_CONVERSIONS)
		public CustomConversions myCustomConversions() {
			return new CustomConversions(...);
		}

		// ...

	}
----



[[boot-features-ldap]]
=== LDAP
https://en.wikipedia.org/wiki/Lightweight_Directory_Access_Protocol[LDAP] (Lightweight Directory Access Protocol) is an open, vendor-neutral, industry standard application protocol for accessing and maintaining distributed directory information services over an IP network.
Spring Boot offers auto-configuration for any compliant LDAP server as well as support for the embedded in-memory LDAP server from https://ldap.com/unboundid-ldap-sdk-for-java/[UnboundID].

LDAP abstractions are provided by https://github.com/spring-projects/spring-data-ldap[Spring Data LDAP].
There is a `spring-boot-starter-data-ldap` "`Starter`" for collecting the dependencies in a convenient way.



[[boot-features-ldap-connecting]]
==== Connecting to an LDAP Server
To connect to an LDAP server, make sure you declare a dependency on the `spring-boot-starter-data-ldap` "`Starter`" or `spring-ldap-core` and then declare the URLs of your server in your application.properties, as shown in the following example:

[source,yaml,indent=0,configprops,configblocks]
----
	spring:
	  ldap:
	    urls: "ldap://myserver:1235"
	    username: "admin"
	    password: "secret"
----

If you need to customize connection settings, you can use the `spring.ldap.base` and `spring.ldap.base-environment` properties.

An `LdapContextSource` is auto-configured based on these settings.
If a `DirContextAuthenticationStrategy` bean is available, it is associated to the auto-configured `LdapContextSource`.
If you need to customize it, for instance to use a `PooledContextSource`, you can still inject the auto-configured `LdapContextSource`.
Make sure to flag your customized `ContextSource` as `@Primary` so that the auto-configured `LdapTemplate` uses it.



[[boot-features-ldap-spring-data-repositories]]
==== Spring Data LDAP Repositories
Spring Data includes repository support for LDAP.
For complete details of Spring Data LDAP, refer to the https://docs.spring.io/spring-data/ldap/docs/1.0.x/reference/html/[reference documentation].

You can also inject an auto-configured `LdapTemplate` instance as you would with any other Spring Bean, as shown in the following example:


[source,java,indent=0]
----
	@Component
	public class MyBean {

		private final LdapTemplate template;

		@Autowired
		public MyBean(LdapTemplate template) {
			this.template = template;
		}

		// ...

	}
----



[[boot-features-ldap-embedded]]
==== Embedded In-memory LDAP Server
For testing purposes, Spring Boot supports auto-configuration of an in-memory LDAP server from https://ldap.com/unboundid-ldap-sdk-for-java/[UnboundID].
To configure the server, add a dependency to `com.unboundid:unboundid-ldapsdk` and declare a configprop:spring.ldap.embedded.base-dn[] property, as follows:

[source,yaml,indent=0,configprops,configblocks]
----
	spring:
	  ldap:
	    embedded:
	      base-dn: "dc=spring,dc=io"
----

[NOTE]
====
It is possible to define multiple base-dn values, however, since distinguished names usually contain commas, they must be defined using the correct notation.

In yaml files, you can use the yaml list notation. In properties files, you must include the index as part of the property name:

[source,yaml,indent=0,configprops,configblocks]
----
	spring.ldap.embedded.base-dn:
	  - dc=spring,dc=io
	  - dc=pivotal,dc=io
----
====

By default, the server starts on a random port and triggers the regular LDAP support.
There is no need to specify a configprop:spring.ldap.urls[] property.

If there is a `schema.ldif` file on your classpath, it is used to initialize the server.
If you want to load the initialization script from a different resource, you can also use the configprop:spring.ldap.embedded.ldif[] property.

By default, a standard schema is used to validate `LDIF` files.
You can turn off validation altogether by setting the configprop:spring.ldap.embedded.validation.enabled[] property.
If you have custom attributes, you can use configprop:spring.ldap.embedded.validation.schema[] to define your custom attribute types or object classes.



[[boot-features-influxdb]]
=== InfluxDB
https://www.influxdata.com/[InfluxDB] is an open-source time series database optimized for fast, high-availability storage and retrieval of time series data in fields such as operations monitoring, application metrics, Internet-of-Things sensor data, and real-time analytics.



[[boot-features-connecting-to-influxdb]]
==== Connecting to InfluxDB
Spring Boot auto-configures an `InfluxDB` instance, provided the `influxdb-java` client is on the classpath and the URL of the database is set, as shown in the following example:

[source,yaml,indent=0,configprops,configblocks]
----
	spring:
	  influx:
	    url: "https://172.0.0.1:8086"
----

If the connection to InfluxDB requires a user and password, you can set the `spring.influx.user` and `spring.influx.password` properties accordingly.

InfluxDB relies on OkHttp.
If you need to tune the http client `InfluxDB` uses behind the scenes, you can register an `InfluxDbOkHttpClientBuilderProvider` bean.



[[boot-features-caching]]
== Caching
The Spring Framework provides support for transparently adding caching to an application.
At its core, the abstraction applies caching to methods, thus reducing the number of executions based on the information available in the cache.
The caching logic is applied transparently, without any interference to the invoker.
Spring Boot auto-configures the cache infrastructure as long as caching support is enabled via the `@EnableCaching` annotation.

NOTE: Check the {spring-framework-docs}/integration.html#cache[relevant section] of the Spring Framework reference for more details.

In a nutshell, to add caching to an operation of your service add the relevant annotation to its method, as shown in the following example:

[source,java,indent=0]
----
	import org.springframework.cache.annotation.Cacheable;
	import org.springframework.stereotype.Component;

	@Component
	public class MathService {

		@Cacheable("piDecimals")
		public int computePiDecimal(int i) {
			// ...
		}

	}
----

This example demonstrates the use of caching on a potentially costly operation.
Before invoking `computePiDecimal`, the abstraction looks for an entry in the `piDecimals` cache that matches the `i` argument.
If an entry is found, the content in the cache is immediately returned to the caller, and the method is not invoked.
Otherwise, the method is invoked, and the cache is updated before returning the value.

CAUTION: You can also use the standard JSR-107 (JCache) annotations (such as `@CacheResult`) transparently.
However, we strongly advise you to not mix and match the Spring Cache and JCache annotations.

If you do not add any specific cache library, Spring Boot auto-configures a <<boot-features-caching-provider-simple,simple provider>> that uses concurrent maps in memory.
When a cache is required (such as `piDecimals` in the preceding example), this provider creates it for you.
The simple provider is not really recommended for production usage, but it is great for getting started and making sure that you understand the features.
When you have made up your mind about the cache provider to use, please make sure to read its documentation to figure out how to configure the caches that your application uses.
Nearly all providers require you to explicitly configure every cache that you use in the application.
Some offer a way to customize the default caches defined by the configprop:spring.cache.cache-names[] property.

TIP: It is also possible to transparently {spring-framework-docs}/integration.html#cache-annotations-put[update] or {spring-framework-docs}/integration.html#cache-annotations-evict[evict] data from the cache.



[[boot-features-caching-provider]]
=== Supported Cache Providers
The cache abstraction does not provide an actual store and relies on abstraction materialized by the `org.springframework.cache.Cache` and `org.springframework.cache.CacheManager` interfaces.

If you have not defined a bean of type `CacheManager` or a `CacheResolver` named `cacheResolver` (see {spring-framework-api}/cache/annotation/CachingConfigurer.html[`CachingConfigurer`]), Spring Boot tries to detect the following providers (in the indicated order):

. <<boot-features-caching-provider-generic,Generic>>
. <<boot-features-caching-provider-jcache,JCache (JSR-107)>> (EhCache 3, Hazelcast, Infinispan, and others)
. <<boot-features-caching-provider-ehcache2,EhCache 2.x>>
. <<boot-features-caching-provider-hazelcast,Hazelcast>>
. <<boot-features-caching-provider-infinispan,Infinispan>>
. <<boot-features-caching-provider-couchbase,Couchbase>>
. <<boot-features-caching-provider-redis,Redis>>
. <<boot-features-caching-provider-caffeine,Caffeine>>
. <<boot-features-caching-provider-simple,Simple>>

TIP: It is also possible to _force_ a particular cache provider by setting the configprop:spring.cache.type[] property.
Use this property if you need to <<boot-features-caching-provider-none,disable caching altogether>> in certain environment (such as tests).

TIP: Use the `spring-boot-starter-cache` "`Starter`" to quickly add basic caching dependencies.
The starter brings in `spring-context-support`.
If you add dependencies manually, you must include `spring-context-support` in order to use the JCache, EhCache 2.x, or Caffeine support.

If the `CacheManager` is auto-configured by Spring Boot, you can further tune its configuration before it is fully initialized by exposing a bean that implements the `CacheManagerCustomizer` interface.
The following example sets a flag to say that `null` values should be passed down to the underlying map:

[source,java,indent=0]
----
	@Bean
	public CacheManagerCustomizer<ConcurrentMapCacheManager> cacheManagerCustomizer() {
		return new CacheManagerCustomizer<ConcurrentMapCacheManager>() {

			@Override
			public void customize(ConcurrentMapCacheManager cacheManager) {
				cacheManager.setAllowNullValues(false);
			}

		};
	}
----

NOTE: In the preceding example, an auto-configured `ConcurrentMapCacheManager` is expected.
If that is not the case (either you provided your own config or a different cache provider was auto-configured), the customizer is not invoked at all.
You can have as many customizers as you want, and you can also order them by using `@Order` or `Ordered`.



[[boot-features-caching-provider-generic]]
==== Generic
Generic caching is used if the context defines _at least_ one `org.springframework.cache.Cache` bean.
A `CacheManager` wrapping all beans of that type is created.



[[boot-features-caching-provider-jcache]]
==== JCache (JSR-107)
https://jcp.org/en/jsr/detail?id=107[JCache] is bootstrapped through the presence of a `javax.cache.spi.CachingProvider` on the classpath (that is, a JSR-107 compliant caching library exists on the classpath), and the `JCacheCacheManager` is provided by the `spring-boot-starter-cache` "`Starter`".
Various compliant libraries are available, and Spring Boot provides dependency management for Ehcache 3, Hazelcast, and Infinispan.
Any other compliant library can be added as well.

It might happen that more than one provider is present, in which case the provider must be explicitly specified.
Even if the JSR-107 standard does not enforce a standardized way to define the location of the configuration file, Spring Boot does its best to accommodate setting a cache with implementation details, as shown in the following example:

[source,yaml,indent=0,configprops,configblocks]
----
    # Only necessary if more than one provider is present
	spring:
	  cache:
	    jcache:
	      provider: "com.acme.MyCachingProvider"
	      config: "classpath:acme.xml"
----

NOTE: When a cache library offers both a native implementation and JSR-107 support, Spring Boot prefers the JSR-107 support, so that the same features are available if you switch to a different JSR-107 implementation.

TIP: Spring Boot has <<boot-features-hazelcast,general support for Hazelcast>>.
If a single `HazelcastInstance` is available, it is automatically reused for the `CacheManager` as well, unless the configprop:spring.cache.jcache.config[] property is specified.

There are two ways to customize the underlying `javax.cache.cacheManager`:

* Caches can be created on startup by setting the configprop:spring.cache.cache-names[] property.
  If a custom `javax.cache.configuration.Configuration` bean is defined, it is used to customize them.
* `org.springframework.boot.autoconfigure.cache.JCacheManagerCustomizer` beans are invoked with the reference of the `CacheManager` for full customization.

TIP: If a standard `javax.cache.CacheManager` bean is defined, it is wrapped automatically in an `org.springframework.cache.CacheManager` implementation that the abstraction expects.
No further customization is applied to it.



[[boot-features-caching-provider-ehcache2]]
==== EhCache 2.x
https://www.ehcache.org/[EhCache] 2.x is used if a file named `ehcache.xml` can be found at the root of the classpath.
If EhCache 2.x is found, the `EhCacheCacheManager` provided by the `spring-boot-starter-cache` "`Starter`" is used to bootstrap the cache manager.
An alternate configuration file can be provided as well, as shown in the following example:

[source,yaml,indent=0,configprops,configblocks]
----
	spring:
	  cache:
	    ehcache:
	      config: "classpath:config/another-config.xml"
----



[[boot-features-caching-provider-hazelcast]]
==== Hazelcast
Spring Boot has <<boot-features-hazelcast,general support for Hazelcast>>.
If a `HazelcastInstance` has been auto-configured, it is automatically wrapped in a `CacheManager`.



[[boot-features-caching-provider-infinispan]]
==== Infinispan
https://infinispan.org/[Infinispan] has no default configuration file location, so it must be specified explicitly.
Otherwise, the default bootstrap is used.

[source,yaml,indent=0,configprops,configblocks]
----
	spring:
	  cache:
	    infinispan:
	      config: "infinispan.xml"
----

Caches can be created on startup by setting the configprop:spring.cache.cache-names[] property.
If a custom `ConfigurationBuilder` bean is defined, it is used to customize the caches.

NOTE: The support of Infinispan in Spring Boot is restricted to the embedded mode and is quite basic.
If you want more options, you should use the official Infinispan Spring Boot starter instead.
See https://github.com/infinispan/infinispan-spring-boot[Infinispan's documentation] for more details.



[[boot-features-caching-provider-couchbase]]
==== Couchbase
If Spring Data Couchbase is available and Couchbase is <<boot-features-couchbase,configured>>, a `CouchbaseCacheManager` is auto-configured.
It is possible to create additional caches on startup by setting the configprop:spring.cache.cache-names[] property and cache defaults can be configured by using `spring.cache.couchbase.*` properties.
For instance, the following configuration creates `cache1` and `cache2` caches with an entry _expiration_ of 10 minutes:

[source,yaml,indent=0,configprops,configblocks]
----
	spring:
	  cache:
	    cache-names: "cache1,cache2"
        couchbase:
          expiration: "10m"
----

If you need more control over the configuration, consider registering a `CouchbaseCacheManagerBuilderCustomizer` bean.
The following example shows a customizer that configures a specific entry expiration for `cache1` and `cache2`:

[source,java,indent=0]
----
include::{code-examples}/cache/CouchbaseCacheManagerCustomizationExample.java[tag=configuration]
----



[[boot-features-caching-provider-redis]]
==== Redis
If https://redis.io/[Redis] is available and configured, a `RedisCacheManager` is auto-configured.
It is possible to create additional caches on startup by setting the configprop:spring.cache.cache-names[] property and cache defaults can be configured by using `spring.cache.redis.*` properties.
For instance, the following configuration creates `cache1` and `cache2` caches with a _time to live_ of 10 minutes:

[source,yaml,indent=0,configprops,configblocks]
----
	spring:
	  cache:
	    cache-names: "cache1,cache2"
	    redis:
	      time-to-live: "10m"
----

NOTE: By default, a key prefix is added so that, if two separate caches use the same key, Redis does not have overlapping keys and cannot return invalid values.
We strongly recommend keeping this setting enabled if you create your own `RedisCacheManager`.

TIP: You can take full control of the default configuration by adding a `RedisCacheConfiguration` `@Bean` of your own.
This can be useful if you're looking for customizing the default serialization strategy.

If you need more control over the configuration, consider registering a `RedisCacheManagerBuilderCustomizer` bean.
The following example shows a customizer that configures a specific time to live for `cache1` and `cache2`:

[source,java,indent=0]
----
include::{code-examples}/cache/RedisCacheManagerCustomizationExample.java[tag=configuration]
----




[[boot-features-caching-provider-caffeine]]
==== Caffeine
https://github.com/ben-manes/caffeine[Caffeine] is a Java 8 rewrite of Guava's cache that supersedes support for Guava.
If Caffeine is present, a `CaffeineCacheManager` (provided by the `spring-boot-starter-cache` "`Starter`") is auto-configured.
Caches can be created on startup by setting the configprop:spring.cache.cache-names[] property and can be customized by one of the following (in the indicated order):

. A cache spec defined by `spring.cache.caffeine.spec`
. A `com.github.benmanes.caffeine.cache.CaffeineSpec` bean is defined
. A `com.github.benmanes.caffeine.cache.Caffeine` bean is defined

For instance, the following configuration creates `cache1` and `cache2` caches with a maximum size of 500 and a _time to live_ of 10 minutes

[source,yaml,indent=0,configprops,configblocks]
----
	spring:
	  cache:
	    cache-names: "cache1,cache2"
	    caffeine:
	      spec: "maximumSize=500,expireAfterAccess=600s"
----

If a `com.github.benmanes.caffeine.cache.CacheLoader` bean is defined, it is automatically associated to the `CaffeineCacheManager`.
Since the `CacheLoader` is going to be associated with _all_ caches managed by the cache manager, it must be defined as `CacheLoader<Object, Object>`.
The auto-configuration ignores any other generic type.



[[boot-features-caching-provider-simple]]
==== Simple
If none of the other providers can be found, a simple implementation using a `ConcurrentHashMap` as the cache store is configured.
This is the default if no caching library is present in your application.
By default, caches are created as needed, but you can restrict the list of available caches by setting the `cache-names` property.
For instance, if you want only `cache1` and `cache2` caches, set the `cache-names` property as follows:

[source,yaml,indent=0,configprops,configblocks]
----
	spring:
	  cache:
	    cache-names: "cache1,cache2"
----

If you do so and your application uses a cache not listed, then it fails at runtime when the cache is needed, but not on startup.
This is similar to the way the "real" cache providers behave if you use an undeclared cache.



[[boot-features-caching-provider-none]]
==== None
When `@EnableCaching` is present in your configuration, a suitable cache configuration is expected as well.
If you need to disable caching altogether in certain environments, force the cache type to `none` to use a no-op implementation, as shown in the following example:

[source,yaml,indent=0,configprops,configblocks]
----
	spring:
	  cache:
	    type: "none"
----



[[boot-features-messaging]]
== Messaging
The Spring Framework provides extensive support for integrating with messaging systems, from simplified use of the JMS API using `JmsTemplate` to a complete infrastructure to receive messages asynchronously.
Spring AMQP provides a similar feature set for the Advanced Message Queuing Protocol.
Spring Boot also provides auto-configuration options for `RabbitTemplate` and RabbitMQ.
Spring WebSocket natively includes support for STOMP messaging, and Spring Boot has support for that through starters and a small amount of auto-configuration.
Spring Boot also has support for Apache Kafka.



[[boot-features-jms]]
=== JMS
The `javax.jms.ConnectionFactory` interface provides a standard method of creating a `javax.jms.Connection` for interacting with a JMS broker.
Although Spring needs a `ConnectionFactory` to work with JMS, you generally need not use it directly yourself and can instead rely on higher level messaging abstractions.
(See the {spring-framework-docs}/integration.html#jms[relevant section] of the Spring Framework reference documentation for details.)
Spring Boot also auto-configures the necessary infrastructure to send and receive messages.



[[boot-features-activemq]]
==== ActiveMQ Support
When https://activemq.apache.org/[ActiveMQ] is available on the classpath, Spring Boot can also configure a `ConnectionFactory`.
If the broker is present, an embedded broker is automatically started and configured (provided no broker URL is specified through configuration).

NOTE: If you use `spring-boot-starter-activemq`, the necessary dependencies to connect or embed an ActiveMQ instance are provided, as is the Spring infrastructure to integrate with JMS.

ActiveMQ configuration is controlled by external configuration properties in `+spring.activemq.*+`.
For example, you might declare the following section in `application.properties`:

[source,yaml,indent=0,configprops,configblocks]
----
	spring:
	  activemq:
	    broker-url: "tcp://192.168.1.210:9876"
	    user: "admin"
	    password: "secret"
----

By default, a `CachingConnectionFactory` wraps the native `ConnectionFactory` with sensible settings that you can control by external configuration properties in `+spring.jms.*+`:

[source,yaml,indent=0,configprops,configblocks]
----
	spring:
	  jms:
	    cache:
	      session-cache-size: 5
----

If you'd rather use native pooling, you can do so by adding a dependency to `org.messaginghub:pooled-jms` and configuring the `JmsPoolConnectionFactory` accordingly, as shown in the following example:

[source,yaml,indent=0,configprops,configblocks]
----
	spring:
	  activemq:
	    pool:
	      enabled: true
	      max-connections: 50
----

TIP: See {spring-boot-autoconfigure-module-code}/jms/activemq/ActiveMQProperties.java[`ActiveMQProperties`] for more of the supported options.
You can also register an arbitrary number of beans that implement `ActiveMQConnectionFactoryCustomizer` for more advanced customizations.

By default, ActiveMQ creates a destination if it does not yet exist so that destinations are resolved against their provided names.



[[boot-features-artemis]]
==== ActiveMQ Artemis Support
Spring Boot can auto-configure a `ConnectionFactory` when it detects that https://activemq.apache.org/components/artemis/[ActiveMQ Artemis] is available on the classpath.
If the broker is present, an embedded broker is automatically started and configured (unless the mode property has been explicitly set).
The supported modes are `embedded` (to make explicit that an embedded broker is required and that an error should occur if the broker is not available on the classpath) and `native` (to connect to a broker using the `netty` transport protocol).
When the latter is configured, Spring Boot configures a `ConnectionFactory` that connects to a broker running on the local machine with the default settings.

NOTE: If you use `spring-boot-starter-artemis`, the necessary dependencies to connect to an existing ActiveMQ Artemis instance are provided, as well as the Spring infrastructure to integrate with JMS.
Adding `org.apache.activemq:artemis-jms-server` to your application lets you use embedded mode.

ActiveMQ Artemis configuration is controlled by external configuration properties in `+spring.artemis.*+`.
For example, you might declare the following section in `application.properties`:

[source,yaml,indent=0,configprops,configblocks]
----
	spring:
	  artemis:
	    mode: native
	    host: "192.168.1.210"
	    port: 9876
	    user: "admin"
	    password: "secret"
----

When embedding the broker, you can choose if you want to enable persistence and list the destinations that should be made available.
These can be specified as a comma-separated list to create them with the default options, or you can define bean(s) of type `org.apache.activemq.artemis.jms.server.config.JMSQueueConfiguration` or `org.apache.activemq.artemis.jms.server.config.TopicConfiguration`, for advanced queue and topic configurations, respectively.

By default, a `CachingConnectionFactory` wraps the native `ConnectionFactory` with sensible settings that you can control by external configuration properties in `+spring.jms.*+`:

[source,yaml,indent=0,configprops,configblocks]
----
	spring:
	  jms:
	    cache:
	      session-cache-size: 5
----

If you'd rather use native pooling, you can do so by adding a dependency to `org.messaginghub:pooled-jms` and configuring the `JmsPoolConnectionFactory` accordingly, as shown in the following example:

[source,yaml,indent=0,configprops,configblocks]
----
	spring:
	  artemis:
	    pool:
	      enabled: true
	      max-connections: 50
----

See {spring-boot-autoconfigure-module-code}/jms/artemis/ArtemisProperties.java[`ArtemisProperties`] for more supported options.

No JNDI lookup is involved, and destinations are resolved against their names, using either the `name` attribute in the Artemis configuration or the names provided through configuration.



[[boot-features-jms-jndi]]
==== Using a JNDI ConnectionFactory
If you are running your application in an application server, Spring Boot tries to locate a JMS `ConnectionFactory` by using JNDI.
By default, the `java:/JmsXA` and `java:/XAConnectionFactory` location are checked.
You can use the configprop:spring.jms.jndi-name[] property if you need to specify an alternative location, as shown in the following example:

[source,yaml,indent=0,configprops,configblocks]
----
	spring:
	  jms:
	    jndi-name: "java:/MyConnectionFactory"
----



[[boot-features-using-jms-sending]]
==== Sending a Message
Spring's `JmsTemplate` is auto-configured, and you can autowire it directly into your own beans, as shown in the following example:

[source,java,indent=0]
----
	import org.springframework.beans.factory.annotation.Autowired;
	import org.springframework.jms.core.JmsTemplate;
	import org.springframework.stereotype.Component;

	@Component
	public class MyBean {

		private final JmsTemplate jmsTemplate;

		@Autowired
		public MyBean(JmsTemplate jmsTemplate) {
			this.jmsTemplate = jmsTemplate;
		}

		// ...

	}
----

NOTE: {spring-framework-api}/jms/core/JmsMessagingTemplate.html[`JmsMessagingTemplate`] can be injected in a similar manner.
If a `DestinationResolver` or a `MessageConverter` bean is defined, it is associated automatically to the auto-configured `JmsTemplate`.



[[boot-features-using-jms-receiving]]
==== Receiving a Message
When the JMS infrastructure is present, any bean can be annotated with `@JmsListener` to create a listener endpoint.
If no `JmsListenerContainerFactory` has been defined, a default one is configured automatically.
If a `DestinationResolver` or a `MessageConverter` beans is defined, it is associated automatically to the default factory.

By default, the default factory is transactional.
If you run in an infrastructure where a `JtaTransactionManager` is present, it is associated to the listener container by default.
If not, the `sessionTransacted` flag is enabled.
In that latter scenario, you can associate your local data store transaction to the processing of an incoming message by adding `@Transactional` on your listener method (or a delegate thereof).
This ensures that the incoming message is acknowledged, once the local transaction has completed.
This also includes sending response messages that have been performed on the same JMS session.

The following component creates a listener endpoint on the `someQueue` destination:

[source,java,indent=0]
----
	@Component
	public class MyBean {

		@JmsListener(destination = "someQueue")
		public void processMessage(String content) {
			// ...
		}

	}
----

TIP: See {spring-framework-api}/jms/annotation/EnableJms.html[the Javadoc of `@EnableJms`] for more details.

If you need to create more `JmsListenerContainerFactory` instances or if you want to override the default, Spring Boot provides a `DefaultJmsListenerContainerFactoryConfigurer` that you can use to initialize a `DefaultJmsListenerContainerFactory` with the same settings as the one that is auto-configured.

For instance, the following example exposes another factory that uses a specific `MessageConverter`:

[source,java,indent=0]
----
	@Configuration(proxyBeanMethods = false)
	static class JmsConfiguration {

		@Bean
		public DefaultJmsListenerContainerFactory myFactory(
				DefaultJmsListenerContainerFactoryConfigurer configurer) {
			DefaultJmsListenerContainerFactory factory =
					new DefaultJmsListenerContainerFactory();
			configurer.configure(factory, connectionFactory());
			factory.setMessageConverter(myMessageConverter());
			return factory;
		}

	}
----

Then you can use the factory in any `@JmsListener`-annotated method as follows:

[source,java,indent=0]
[subs="verbatim,quotes"]
----
	@Component
	public class MyBean {

		@JmsListener(destination = "someQueue", **containerFactory="myFactory"**)
		public void processMessage(String content) {
			// ...
		}

	}
----



[[boot-features-amqp]]
=== AMQP
The Advanced Message Queuing Protocol (AMQP) is a platform-neutral, wire-level protocol for message-oriented middleware.
The Spring AMQP project applies core Spring concepts to the development of AMQP-based messaging solutions.
Spring Boot offers several conveniences for working with AMQP through RabbitMQ, including the `spring-boot-starter-amqp` "`Starter`".



[[boot-features-rabbitmq]]
==== RabbitMQ support
https://www.rabbitmq.com/[RabbitMQ] is a lightweight, reliable, scalable, and portable message broker based on the AMQP protocol.
Spring uses `RabbitMQ` to communicate through the AMQP protocol.

RabbitMQ configuration is controlled by external configuration properties in `+spring.rabbitmq.*+`.
For example, you might declare the following section in `application.properties`:

[source,yaml,indent=0,configprops,configblocks]
----
	spring:
	  rabbitmq:
	    host: "localhost"
	    port: 5672
	    username: "admin"
	    password: "secret"
----

Alternatively, you could configure the same connection using the `addresses` attribute:

[source,yaml,indent=0,configprops,configblocks]
----
	spring:
	  rabbitmq:
	    addresses: "amqp://admin:secret@localhost"
----

NOTE: When specifying addresses that way, the `host` and `port` properties are ignored.
If the address uses the `amqps` protocol, SSL support is enabled automatically.

If a `ConnectionNameStrategy` bean exists in the context, it will be automatically used to name connections created by the auto-configured `ConnectionFactory`.
See {spring-boot-autoconfigure-module-code}/amqp/RabbitProperties.java[`RabbitProperties`] for more of the supported options.

TIP: See https://spring.io/blog/2010/06/14/understanding-amqp-the-protocol-used-by-rabbitmq/[Understanding AMQP, the protocol used by RabbitMQ] for more details.



[[boot-features-using-amqp-sending]]
==== Sending a Message
Spring's `AmqpTemplate` and `AmqpAdmin` are auto-configured, and you can autowire them directly into your own beans, as shown in the following example:

[source,java,indent=0]
----
	import org.springframework.amqp.core.AmqpAdmin;
	import org.springframework.amqp.core.AmqpTemplate;
	import org.springframework.beans.factory.annotation.Autowired;
	import org.springframework.stereotype.Component;

	@Component
	public class MyBean {

		private final AmqpAdmin amqpAdmin;
		private final AmqpTemplate amqpTemplate;

		@Autowired
		public MyBean(AmqpAdmin amqpAdmin, AmqpTemplate amqpTemplate) {
			this.amqpAdmin = amqpAdmin;
			this.amqpTemplate = amqpTemplate;
		}

		// ...

	}
----

NOTE: {spring-amqp-api}/rabbit/core/RabbitMessagingTemplate.html[`RabbitMessagingTemplate`] can be injected in a similar manner.
If a `MessageConverter` bean is defined, it is associated automatically to the auto-configured `AmqpTemplate`.

If necessary, any `org.springframework.amqp.core.Queue` that is defined as a bean is automatically used to declare a corresponding queue on the RabbitMQ instance.

To retry operations, you can enable retries on the `AmqpTemplate` (for example, in the event that the broker connection is lost):

[source,yaml,indent=0,configprops,configblocks]
----
	spring:
	  rabbitmq:
	    template:
	      retry:
	        enabled: true
	        initial-interval: "2s"
----

Retries are disabled by default.
You can also customize the `RetryTemplate` programmatically by declaring a `RabbitRetryTemplateCustomizer` bean.

If you need to create more `RabbitTemplate` instances or if you want to override the default, Spring Boot provides a `RabbitTemplateConfigurer` bean that you can use to initialize a `RabbitTemplate` with the same settings as the factories used by the auto-configuration.



[[boot-features-using-amqp-receiving]]
==== Receiving a Message
When the Rabbit infrastructure is present, any bean can be annotated with `@RabbitListener` to create a listener endpoint.
If no `RabbitListenerContainerFactory` has been defined, a default `SimpleRabbitListenerContainerFactory` is automatically configured and you can switch to a direct container using the configprop:spring.rabbitmq.listener.type[] property.
If a `MessageConverter` or a `MessageRecoverer` bean is defined, it is automatically associated with the default factory.

The following sample component creates a listener endpoint on the `someQueue` queue:

[source,java,indent=0]
----
	@Component
	public class MyBean {

		@RabbitListener(queues = "someQueue")
		public void processMessage(String content) {
			// ...
		}

	}
----

TIP: See {spring-amqp-api}/rabbit/annotation/EnableRabbit.html[the Javadoc of `@EnableRabbit`] for more details.

If you need to create more `RabbitListenerContainerFactory` instances or if you want to override the default, Spring Boot provides a `SimpleRabbitListenerContainerFactoryConfigurer` and a `DirectRabbitListenerContainerFactoryConfigurer` that you can use to initialize a `SimpleRabbitListenerContainerFactory` and a `DirectRabbitListenerContainerFactory` with the same settings as the factories used by the auto-configuration.

TIP: It does not matter which container type you chose.
Those two beans are exposed by the auto-configuration.

For instance, the following configuration class exposes another factory that uses a specific `MessageConverter`:

[source,java,indent=0]
----
	@Configuration(proxyBeanMethods = false)
	static class RabbitConfiguration {

		@Bean
		public SimpleRabbitListenerContainerFactory myFactory(
				SimpleRabbitListenerContainerFactoryConfigurer configurer) {
			SimpleRabbitListenerContainerFactory factory =
					new SimpleRabbitListenerContainerFactory();
			configurer.configure(factory, connectionFactory);
			factory.setMessageConverter(myMessageConverter());
			return factory;
		}

	}
----

Then you can use the factory in any `@RabbitListener`-annotated method, as follows:

[source,java,indent=0]
[subs="verbatim,quotes"]
----
	@Component
	public class MyBean {

		@RabbitListener(queues = "someQueue", **containerFactory="myFactory"**)
		public void processMessage(String content) {
			// ...
		}

	}
----

You can enable retries to handle situations where your listener throws an exception.
By default, `RejectAndDontRequeueRecoverer` is used, but you can define a `MessageRecoverer` of your own.
When retries are exhausted, the message is rejected and either dropped or routed to a dead-letter exchange if the broker is configured to do so.
By default, retries are disabled.
You can also customize the `RetryTemplate` programmatically by declaring a `RabbitRetryTemplateCustomizer` bean.

IMPORTANT: By default, if retries are disabled and the listener throws an exception, the delivery is retried indefinitely.
You can modify this behavior in two ways: Set the `defaultRequeueRejected` property to `false` so that zero re-deliveries are attempted or throw an `AmqpRejectAndDontRequeueException` to signal the message should be rejected.
The latter is the mechanism used when retries are enabled and the maximum number of delivery attempts is reached.



[[boot-features-kafka]]
=== Apache Kafka Support
https://kafka.apache.org/[Apache Kafka] is supported by providing auto-configuration of the `spring-kafka` project.

Kafka configuration is controlled by external configuration properties in `spring.kafka.*`.
For example, you might declare the following section in `application.properties`:

[source,yaml,indent=0,configprops,configblocks]
----
	spring:
	  kafka:
	    bootstrap-servers: "localhost:9092"
	    consumer:
	      group-id: "myGroup"
----

TIP: To create a topic on startup, add a bean of type `NewTopic`.
If the topic already exists, the bean is ignored.

See {spring-boot-autoconfigure-module-code}/kafka/KafkaProperties.java[`KafkaProperties`] for more supported options.



[[boot-features-kafka-sending-a-message]]
==== Sending a Message
Spring's `KafkaTemplate` is auto-configured, and you can autowire it directly in your own beans, as shown in the following example:

[source,java,indent=0]
----
@Component
public class MyBean {

	private final KafkaTemplate kafkaTemplate;

	@Autowired
	public MyBean(KafkaTemplate kafkaTemplate) {
		this.kafkaTemplate = kafkaTemplate;
	}

	// ...

}
----

NOTE: If the property configprop:spring.kafka.producer.transaction-id-prefix[] is defined, a `KafkaTransactionManager` is automatically configured.
Also, if a `RecordMessageConverter` bean is defined, it is automatically associated to the auto-configured `KafkaTemplate`.



[[boot-features-kafka-receiving-a-message]]
==== Receiving a Message
When the Apache Kafka infrastructure is present, any bean can be annotated with `@KafkaListener` to create a listener endpoint.
If no `KafkaListenerContainerFactory` has been defined, a default one is automatically configured with keys defined in `spring.kafka.listener.*`.

The following component creates a listener endpoint on the `someTopic` topic:

[source,java,indent=0]
----
	@Component
	public class MyBean {

		@KafkaListener(topics = "someTopic")
		public void processMessage(String content) {
			// ...
		}

	}
----

If a `KafkaTransactionManager` bean is defined, it is automatically associated to the container factory.
Similarly, if a `RecordFilterStrategy`, `ErrorHandler`, `AfterRollbackProcessor` or `ConsumerAwareRebalanceListener` bean is defined, it is automatically associated to the default factory.

Depending on the listener type, a `RecordMessageConverter` or `BatchMessageConverter` bean is associated to the default factory.
If only a `RecordMessageConverter` bean is present for a batch listener, it is wrapped in a `BatchMessageConverter`.

TIP: A custom `ChainedKafkaTransactionManager` must be marked `@Primary` as it usually references the auto-configured `KafkaTransactionManager` bean.



[[boot-features-kafka-streams]]
==== Kafka Streams
Spring for Apache Kafka provides a factory bean to create a `StreamsBuilder` object and manage the lifecycle of its streams.
Spring Boot auto-configures the required `KafkaStreamsConfiguration` bean as long as `kafka-streams` is on the classpath and Kafka Streams is enabled via the `@EnableKafkaStreams` annotation.

Enabling Kafka Streams means that the application id and bootstrap servers must be set.
The former can be configured using `spring.kafka.streams.application-id`, defaulting to `spring.application.name` if not set.
The latter can be set globally or specifically overridden only for streams.

Several additional properties are available using dedicated properties; other arbitrary Kafka properties can be set using the `spring.kafka.streams.properties` namespace.
See also <<boot-features-kafka-extra-props>> for more information.

To use the factory bean, wire `StreamsBuilder` into your `@Bean` as shown in the following example:

[source,java,indent=0]
----
include::{code-examples}/kafka/KafkaStreamsBeanExample.java[tag=configuration]
----

By default, the streams managed by the `StreamBuilder` object it creates are started automatically.
You can customize this behaviour using the configprop:spring.kafka.streams.auto-startup[] property.



[[boot-features-kafka-extra-props]]
==== Additional Kafka Properties
The properties supported by auto configuration are shown in <<appendix-application-properties.adoc#common-application-properties>>.
Note that, for the most part, these properties (hyphenated or camelCase) map directly to the Apache Kafka dotted properties.
Refer to the Apache Kafka documentation for details.

The first few of these properties apply to all components (producers, consumers, admins, and streams) but can be specified at the component level if you wish to use different values.
Apache Kafka designates properties with an importance of HIGH, MEDIUM, or LOW.
Spring Boot auto-configuration supports all HIGH importance properties, some selected MEDIUM and LOW properties, and any properties that do not have a default value.

Only a subset of the properties supported by Kafka are available directly through the `KafkaProperties` class.
If you wish to configure the producer or consumer with additional properties that are not directly supported, use the following properties:

[source,yaml,indent=0,configprops,configblocks]
----
	spring:
	  kafka:
	    properties:
	      "[prop.one]": "first"
	    admin:
	      properties:
	        "[prop.two]": "second"
	    consumer:
	      properties:
	        "[prop.three]": "third"
	    producer:
	      properties:
	        "[prop.four]": "fourth"
	    streams:
	      properties:
	        "[prop.five]": "fifth"
----

This sets the common `prop.one` Kafka property to `first` (applies to producers, consumers and admins), the `prop.two` admin property to `second`, the `prop.three` consumer property to `third`, the `prop.four` producer property to `fourth` and the `prop.five` streams property to `fifth`.

You can also configure the Spring Kafka `JsonDeserializer` as follows:

[source,yaml,indent=0,configprops,configblocks]
----
	spring:
	  kafka:
	    consumer:
	      value-deserializer: "org.springframework.kafka.support.serializer.JsonDeserializer"
	      properties:
	        "[spring.json.value.default.type]": "com.example.Invoice"
	        "[spring.json.trusted.packages]": "com.example,org.acme"
----

Similarly, you can disable the `JsonSerializer` default behavior of sending type information in headers:

[source,yaml,indent=0,configprops,configblocks]
----
	spring:
	  kafka:
	    producer:
	      value-serializer: "org.springframework.kafka.support.serializer.JsonSerializer"
	      properties:
	        "[spring.json.add.type.headers]": false
----

IMPORTANT: Properties set in this way override any configuration item that Spring Boot explicitly supports.



[[boot-features-embedded-kafka]]
==== Testing with Embedded Kafka
Spring for Apache Kafka provides a convenient way to test projects with an embedded Apache Kafka broker.
To use this feature, annotate a test class with `@EmbeddedKafka` from the `spring-kafka-test` module.
For more information, please see the Spring for Apache Kafka {spring-kafka-docs}#embedded-kafka-annotation[reference manual].

To make Spring Boot auto-configuration work with the aforementioned embedded Apache Kafka broker, you need to remap a system property for embedded broker addresses (populated by the `EmbeddedKafkaBroker`) into the Spring Boot configuration property for Apache Kafka.
There are several ways to do that:

* Provide a system property to map embedded broker addresses into configprop:spring.kafka.bootstrap-servers[] in the test class:

[source,java,indent=0]
----
	static {
	    System.setProperty(EmbeddedKafkaBroker.BROKER_LIST_PROPERTY, "spring.kafka.bootstrap-servers");
	}
----

* Configure a property name on the `@EmbeddedKafka` annotation:

[source,java,indent=0]
----
	@EmbeddedKafka(topics = "someTopic",
	        bootstrapServersProperty = "spring.kafka.bootstrap-servers")
----

* Use a placeholder in configuration properties:

[source,yaml,indent=0,configprops,configblocks]
----
	spring:
	  kafka:
	    bootstrap-servers: "${spring.embedded.kafka.brokers}"
----



[[boot-features-resttemplate]]
== Calling REST Services with RestTemplate
If you need to call remote REST services from your application, you can use the Spring Framework's {spring-framework-api}/web/client/RestTemplate.html[`RestTemplate`] class.
Since `RestTemplate` instances often need to be customized before being used, Spring Boot does not provide any single auto-configured `RestTemplate` bean.
It does, however, auto-configure a `RestTemplateBuilder`, which can be used to create `RestTemplate` instances when needed.
The auto-configured `RestTemplateBuilder` ensures that sensible `HttpMessageConverters` are applied to `RestTemplate` instances.

The following code shows a typical example:

[source,java,indent=0]
----
	@Service
	public class MyService {

		private final RestTemplate restTemplate;

		public MyService(RestTemplateBuilder restTemplateBuilder) {
			this.restTemplate = restTemplateBuilder.build();
		}

		public Details someRestCall(String name) {
			return this.restTemplate.getForObject("/{name}/details", Details.class, name);
		}

	}
----

TIP: `RestTemplateBuilder` includes a number of useful methods that can be used to quickly configure a `RestTemplate`.
For example, to add BASIC auth support, you can use `builder.basicAuthentication("user", "password").build()`.



[[boot-features-resttemplate-customization]]
=== RestTemplate Customization
There are three main approaches to `RestTemplate` customization, depending on how broadly you want the customizations to apply.

To make the scope of any customizations as narrow as possible, inject the auto-configured `RestTemplateBuilder` and then call its methods as required.
Each method call returns a new `RestTemplateBuilder` instance, so the customizations only affect this use of the builder.

To make an application-wide, additive customization, use a `RestTemplateCustomizer` bean.
All such beans are automatically registered with the auto-configured `RestTemplateBuilder` and are applied to any templates that are built with it.

The following example shows a customizer that configures the use of a proxy for all hosts except `192.168.0.5`:

[source,java,indent=0]
----
include::{code-examples}/web/client/RestTemplateProxyCustomizationExample.java[tag=customizer]
----

Finally, you can also create your own `RestTemplateBuilder` bean.
To prevent switching off the auto-configuration of a `RestTemplateBuilder` and prevent any `RestTemplateCustomizer` beans from being used, make sure to configure your custom instance with a `RestTemplateBuilderConfigurer`.
The following example exposes a `RestTemplateBuilder` with what Spring Boot would auto-configure, except that custom connect and read timeouts are also specified:

[source,java,indent=0]
----
include::{code-examples}/web/client/RestTemplateBuilderCustomizationExample.java[tag=customizer]
----

The most extreme (and rarely used) option is to create your own `RestTemplateBuilder` bean without using a configurer.
Doing so switches off the auto-configuration of a `RestTemplateBuilder` and prevents any `RestTemplateCustomizer` beans from being used.



[[boot-features-webclient]]
== Calling REST Services with WebClient
If you have Spring WebFlux on your classpath, you can also choose to use `WebClient` to call remote REST services.
Compared to `RestTemplate`, this client has a more functional feel and is fully reactive.
You can learn more about the `WebClient` in the dedicated {spring-framework-docs}/web-reactive.html#webflux-client[section in the Spring Framework docs].

Spring Boot creates and pre-configures a `WebClient.Builder` for you; it is strongly advised to inject it in your components and use it to create `WebClient` instances.
Spring Boot is configuring that builder to share HTTP resources, reflect codecs setup in the same fashion as the server ones (see <<boot-features-webflux-httpcodecs,WebFlux HTTP codecs auto-configuration>>), and more.

The following code shows a typical example:

[source,java,indent=0]
----
	@Service
	public class MyService {

		private final WebClient webClient;

		public MyService(WebClient.Builder webClientBuilder) {
			this.webClient = webClientBuilder.baseUrl("https://example.org").build();
		}

		public Mono<Details> someRestCall(String name) {
			return this.webClient.get().uri("/{name}/details", name)
							.retrieve().bodyToMono(Details.class);
		}

	}
----



[[boot-features-webclient-runtime]]
=== WebClient Runtime
Spring Boot will auto-detect which `ClientHttpConnector` to use to drive `WebClient`, depending on the libraries available on the application classpath.
For now, Reactor Netty and Jetty RS client are supported.

The `spring-boot-starter-webflux` starter depends on `io.projectreactor.netty:reactor-netty` by default, which brings both server and client implementations.
If you choose to use Jetty as a reactive server instead, you should add a dependency on the Jetty Reactive HTTP client library, `org.eclipse.jetty:jetty-reactive-httpclient`.
Using the same technology for server and client has it advantages, as it will automatically share HTTP resources between client and server.

Developers can override the resource configuration for Jetty and Reactor Netty by providing a custom `ReactorResourceFactory` or `JettyResourceFactory` bean - this will be applied to both clients and servers.

If you wish to override that choice for the client, you can define your own `ClientHttpConnector` bean and have full control over the client configuration.

You can learn more about the {spring-framework-docs}/web-reactive.html#webflux-client-builder[`WebClient` configuration options in the Spring Framework reference documentation].



[[boot-features-webclient-customization]]
=== WebClient Customization
There are three main approaches to `WebClient` customization, depending on how broadly you want the customizations to apply.

To make the scope of any customizations as narrow as possible, inject the auto-configured `WebClient.Builder` and then call its methods as required.
`WebClient.Builder` instances are stateful: Any change on the builder is reflected in all clients subsequently created with it.
If you want to create several clients with the same builder, you can also consider cloning the builder with `WebClient.Builder other = builder.clone();`.

To make an application-wide, additive customization to all `WebClient.Builder` instances, you can declare `WebClientCustomizer` beans and change the `WebClient.Builder` locally at the point of injection.

Finally, you can fall back to the original API and use `WebClient.create()`.
In that case, no auto-configuration or `WebClientCustomizer` is applied.



[[boot-features-validation]]
== Validation
The method validation feature supported by Bean Validation 1.1 is automatically enabled as long as a JSR-303 implementation (such as Hibernate validator) is on the classpath.
This lets bean methods be annotated with `javax.validation` constraints on their parameters and/or on their return value.
Target classes with such annotated methods need to be annotated with the `@Validated` annotation at the type level for their methods to be searched for inline constraint annotations.

For instance, the following service triggers the validation of the first argument, making sure its size is between 8 and 10:

[source,java,indent=0]
----
	@Service
	@Validated
	public class MyBean {

		public Archive findByCodeAndAuthor(@Size(min = 8, max = 10) String code,
				Author author) {
			...
		}

	}
----



[[boot-features-email]]
== Sending Email
The Spring Framework provides an abstraction for sending email by using the `JavaMailSender` interface, and Spring Boot provides auto-configuration for it as well as a starter module.

TIP: See the {spring-framework-docs}/integration.html#mail[reference documentation] for a detailed explanation of how you can use `JavaMailSender`.

If `spring.mail.host` and the relevant libraries (as defined by `spring-boot-starter-mail`) are available, a default `JavaMailSender` is created if none exists.
The sender can be further customized by configuration items from the `spring.mail` namespace.
See {spring-boot-autoconfigure-module-code}/mail/MailProperties.java[`MailProperties`] for more details.

In particular, certain default timeout values are infinite, and you may want to change that to avoid having a thread blocked by an unresponsive mail server, as shown in the following example:

[source,yaml,indent=0,configprops,configblocks]
----
	spring:
	  mail:
	    properties:
	      "[mail.smtp.connectiontimeout]": 5000
	      "[mail.smtp.timeout]": 3000
	      "[mail.smtp.writetimeout]": 5000
----

It is also possible to configure a `JavaMailSender` with an existing `Session` from JNDI:

[source,yaml,indent=0,configprops,configblocks]
----
	spring:
	  mail:
	    jndi-name: "mail/Session"
----

When a `jndi-name` is set, it takes precedence over all other Session-related settings.



[[boot-features-jta]]
== Distributed Transactions with JTA
Spring Boot supports distributed JTA transactions across multiple XA resources by using an https://www.atomikos.com/[Atomikos] embedded transaction manager.
Deprecated support for using a https://github.com/bitronix/btm[Bitronix] embedded transaction manager is also provided but it will be removed in a future release.
JTA transactions are also supported when deploying to a suitable Java EE Application Server.

When a JTA environment is detected, Spring's `JtaTransactionManager` is used to manage transactions.
Auto-configured JMS, DataSource, and JPA beans are upgraded to support XA transactions.
You can use standard Spring idioms, such as `@Transactional`, to participate in a distributed transaction.
If you are within a JTA environment and still want to use local transactions, you can set the configprop:spring.jta.enabled[] property to `false` to disable the JTA auto-configuration.



[[boot-features-jta-atomikos]]
=== Using an Atomikos Transaction Manager
https://www.atomikos.com/[Atomikos] is a popular open source transaction manager which can be embedded into your Spring Boot application.
You can use the `spring-boot-starter-jta-atomikos` starter to pull in the appropriate Atomikos libraries.
Spring Boot auto-configures Atomikos and ensures that appropriate `depends-on` settings are applied to your Spring beans for correct startup and shutdown ordering.

By default, Atomikos transaction logs are written to a `transaction-logs` directory in your application's home directory (the directory in which your application jar file resides).
You can customize the location of this directory by setting a configprop:spring.jta.log-dir[] property in your `application.properties` file.
Properties starting with `spring.jta.atomikos.properties` can also be used to customize the Atomikos `UserTransactionServiceImp`.
See the {spring-boot-module-api}/jta/atomikos/AtomikosProperties.html[`AtomikosProperties` Javadoc] for complete details.

NOTE: To ensure that multiple transaction managers can safely coordinate the same resource managers, each Atomikos instance must be configured with a unique ID.
By default, this ID is the IP address of the machine on which Atomikos is running.
To ensure uniqueness in production, you should configure the configprop:spring.jta.transaction-manager-id[] property with a different value for each instance of your application.



[[boot-features-jta-bitronix]]
=== Using a Bitronix Transaction Manager
NOTE: As of Spring Boot 2.3, support for Bitronix has been deprecated and will be removed in a future release.

You can use the `spring-boot-starter-jta-bitronix` starter to add the appropriate Bitronix dependencies to your project.
As with Atomikos, Spring Boot automatically configures Bitronix and post-processes your beans to ensure that startup and shutdown ordering is correct.

By default, Bitronix transaction log files (`part1.btm` and `part2.btm`) are written to a `transaction-logs` directory in your application home directory.
You can customize the location of this directory by setting the configprop:spring.jta.log-dir[] property.
Properties starting with `spring.jta.bitronix.properties` are also bound to the `bitronix.tm.Configuration` bean, allowing for complete customization.
See the https://github.com/bitronix/btm/wiki/Transaction-manager-configuration[Bitronix documentation] for details.

NOTE: To ensure that multiple transaction managers can safely coordinate the same resource managers, each Bitronix instance must be configured with a unique ID.
By default, this ID is the IP address of the machine on which Bitronix is running.
To ensure uniqueness in production, you should configure the configprop:spring.jta.transaction-manager-id[] property with a different value for each instance of your application.



[[boot-features-jta-javaee]]
=== Using a Java EE Managed Transaction Manager
If you package your Spring Boot application as a `war` or `ear` file and deploy it to a Java EE application server, you can use your application server's built-in transaction manager.
Spring Boot tries to auto-configure a transaction manager by looking at common JNDI locations (`java:comp/UserTransaction`, `java:comp/TransactionManager`, and so on).
If you use a transaction service provided by your application server, you generally also want to ensure that all resources are managed by the server and exposed over JNDI.
Spring Boot tries to auto-configure JMS by looking for a `ConnectionFactory` at the JNDI path (`java:/JmsXA` or `java:/XAConnectionFactory`), and you can use the <<boot-features-connecting-to-a-jndi-datasource, configprop:spring.datasource.jndi-name[] property>> to configure your `DataSource`.



[[boot-features-jta-mixed-jms]]
=== Mixing XA and Non-XA JMS Connections
When using JTA, the primary JMS `ConnectionFactory` bean is XA-aware and participates in distributed transactions.
In some situations, you might want to process certain JMS messages by using a non-XA `ConnectionFactory`.
For example, your JMS processing logic might take longer than the XA timeout.

If you want to use a non-XA `ConnectionFactory`, you can inject the `nonXaJmsConnectionFactory` bean rather than the `@Primary` `jmsConnectionFactory` bean.
For consistency, the `jmsConnectionFactory` bean is also provided by using the bean alias `xaJmsConnectionFactory`.

The following example shows how to inject `ConnectionFactory` instances:

[source,java,indent=0,subs="verbatim,quotes,attributes"]
----
	// Inject the primary (XA aware) ConnectionFactory
	@Autowired
	private ConnectionFactory defaultConnectionFactory;

	// Inject the XA aware ConnectionFactory (uses the alias and injects the same as above)
	@Autowired
	@Qualifier("xaJmsConnectionFactory")
	private ConnectionFactory xaConnectionFactory;

	// Inject the non-XA aware ConnectionFactory
	@Autowired
	@Qualifier("nonXaJmsConnectionFactory")
	private ConnectionFactory nonXaConnectionFactory;
----



[[boot-features-jta-supporting-alternative-embedded]]
=== Supporting an Alternative Embedded Transaction Manager
The {spring-boot-module-code}/jms/XAConnectionFactoryWrapper.java[`XAConnectionFactoryWrapper`] and {spring-boot-module-code}/jdbc/XADataSourceWrapper.java[`XADataSourceWrapper`] interfaces can be used to support alternative embedded transaction managers.
The interfaces are responsible for wrapping `XAConnectionFactory` and `XADataSource` beans and exposing them as regular `ConnectionFactory` and `DataSource` beans, which transparently enroll in the distributed transaction.
DataSource and JMS auto-configuration use JTA variants, provided you have a `JtaTransactionManager` bean and appropriate XA wrapper beans registered within your `ApplicationContext`.

The {spring-boot-module-code}/jta/atomikos/AtomikosXAConnectionFactoryWrapper.java[AtomikosXAConnectionFactoryWrapper] and {spring-boot-module-code}/jta/atomikos/AtomikosXADataSourceWrapper.java[AtomikosXADataSourceWrapper] provide good examples of how to write XA wrappers.



[[boot-features-hazelcast]]
== Hazelcast
If https://hazelcast.com/[Hazelcast] is on the classpath and a suitable configuration is found, Spring Boot auto-configures a `HazelcastInstance` that you can inject in your application.

Spring Boot first attempts to create a client by checking the following configuration options:

* The presence of a `com.hazelcast.client.config.ClientConfig` bean.
* A configuration file defined by the configprop:spring.hazelcast.config[] property.
* The presence of the `hazelcast.client.config` system property.
* A `hazelcast-client.xml` in the working directory or at the root of the classpath.
* A `hazelcast-client.yaml` in the working directory or at the root of the classpath.

NOTE: Spring Boot supports both Hazelcast 4 and Hazelcast 3.
If you downgrade to Hazelcast 3, `hazelcast-client` should be added to the classpath to configure a client.

If a client can't be created, Spring Boot attempts to configure an embedded server.
If you define a `com.hazelcast.config.Config` bean, Spring Boot uses that.
If your configuration defines an instance name, Spring Boot tries to locate an existing instance rather than creating a new one.

You could also specify the Hazelcast configuration file to use through configuration, as shown in the following example:

[source,yaml,indent=0,configprops,configblocks]
----
	spring:
	  hazelcast:
	    config: "classpath:config/my-hazelcast.xml"
----

Otherwise, Spring Boot tries to find the Hazelcast configuration from the default locations: `hazelcast.xml` in the working directory or at the root of the classpath, or a `.yaml` counterpart in the same locations.
We also check if the `hazelcast.config` system property is set.
See the https://docs.hazelcast.org/docs/latest/manual/html-single/[Hazelcast documentation] for more details.

NOTE: Spring Boot also has <<boot-features-caching-provider-hazelcast,explicit caching support for Hazelcast>>.
If caching is enabled, the `HazelcastInstance` is automatically wrapped in a `CacheManager` implementation.



[[boot-features-quartz]]
== Quartz Scheduler
Spring Boot offers several conveniences for working with the https://www.quartz-scheduler.org/[Quartz scheduler], including the `spring-boot-starter-quartz` "`Starter`".
If Quartz is available, a `Scheduler` is auto-configured (through the `SchedulerFactoryBean` abstraction).

Beans of the following types are automatically picked up and associated with the `Scheduler`:

* `JobDetail`: defines a particular Job.
  `JobDetail` instances can be built with the `JobBuilder` API.
* `Calendar`.
* `Trigger`: defines when a particular job is triggered.

By default, an in-memory `JobStore` is used.
However, it is possible to configure a JDBC-based store if a `DataSource` bean is available in your application and if the configprop:spring.quartz.job-store-type[] property is configured accordingly, as shown in the following example:

[source,yaml,indent=0,configprops,configblocks]
----
	spring:
	  quartz:
	    job-store-type: "jdbc"
----

When the JDBC store is used, the schema can be initialized on startup, as shown in the following example:

[source,yaml,indent=0,configprops,configblocks]
----
	spring:
	  quartz:
	    jdbc:
	      initialize-schema: "always"
----

WARNING: By default, the database is detected and initialized by using the standard scripts provided with the Quartz library.
These scripts drop existing tables, deleting all triggers on every restart.
It is also possible to provide a custom script by setting the configprop:spring.quartz.jdbc.schema[] property.

To have Quartz use a `DataSource` other than the application's main `DataSource`, declare a `DataSource` bean, annotating its `@Bean` method with `@QuartzDataSource`.
Doing so ensures that the Quartz-specific `DataSource` is used by both the `SchedulerFactoryBean` and for schema initialization.
Similarly, to have Quartz use a `TransactionManager` other than the application's main `TransactionManager` declare a `TransactionManager` bean, annotating its `@Bean` method with `@QuartzTransactionManager`.

By default, jobs created by configuration will not overwrite already registered jobs that have been read from a persistent job store.
To enable overwriting existing job definitions set the configprop:spring.quartz.overwrite-existing-jobs[] property.

Quartz Scheduler configuration can be customized using `spring.quartz` properties and `SchedulerFactoryBeanCustomizer` beans, which allow programmatic `SchedulerFactoryBean` customization.
Advanced Quartz configuration properties can be customized using `spring.quartz.properties.*`.

NOTE: In particular, an `Executor` bean is not associated with the scheduler as Quartz offers a way to configure the scheduler via `spring.quartz.properties`.
If you need to customize the task executor, consider implementing `SchedulerFactoryBeanCustomizer`.

Jobs can define setters to inject data map properties.
Regular beans can also be injected in a similar manner, as shown in the following example:

[source,java,indent=0]
----
	public class SampleJob extends QuartzJobBean {

		private MyService myService;

		private String name;

		// Inject "MyService" bean
		public void setMyService(MyService myService) { ... }

		// Inject the "name" job data property
		public void setName(String name) { ... }

		@Override
		protected void executeInternal(JobExecutionContext context)
				throws JobExecutionException {
			...
		}

	}
----



[[boot-features-task-execution-scheduling]]
== Task Execution and Scheduling
In the absence of an `Executor` bean in the context, Spring Boot auto-configures a `ThreadPoolTaskExecutor` with sensible defaults that can be automatically associated to asynchronous task execution (`@EnableAsync`) and Spring MVC asynchronous request processing.

[TIP]
====
If you have defined a custom `Executor` in the context, regular task execution (i.e. `@EnableAsync`) will use it transparently but the Spring MVC support will not be configured as it requires an `AsyncTaskExecutor` implementation (named `applicationTaskExecutor`).
Depending on your target arrangement, you could change your `Executor` into a `ThreadPoolTaskExecutor` or define both a `ThreadPoolTaskExecutor` and an `AsyncConfigurer` wrapping your custom `Executor`.

The auto-configured `TaskExecutorBuilder` allows you to easily create instances that reproduce what the auto-configuration does by default.
====

The thread pool uses 8 core threads that can grow and shrink according to the load.
Those default settings can be fine-tuned using the `spring.task.execution` namespace as shown in the following example:

[source,yaml,indent=0,configprops,configblocks]
----
	spring:
	  task:
	    execution:
	      pool:
	        max-size: 16
	        queue-capacity: 100
	        keep-alive: "10s"
----

This changes the thread pool to use a bounded queue so that when the queue is full (100 tasks), the thread pool increases to maximum 16 threads.
Shrinking of the pool is more aggressive as threads are reclaimed when they are idle for 10 seconds (rather than 60 seconds by default).

A `ThreadPoolTaskScheduler` can also be auto-configured if need to be associated to scheduled task execution (`@EnableScheduling`).
The thread pool uses one thread by default and those settings can be fine-tuned using the `spring.task.scheduling` namespace.

Both a `TaskExecutorBuilder` bean and a `TaskSchedulerBuilder` bean are made available in the context if a custom executor or scheduler needs to be created.



[[boot-features-integration]]
== Spring Integration
Spring Boot offers several conveniences for working with {spring-integration}[Spring Integration], including the `spring-boot-starter-integration` "`Starter`".
Spring Integration provides abstractions over messaging and also other transports such as HTTP, TCP, and others.
If Spring Integration is available on your classpath, it is initialized through the `@EnableIntegration` annotation.

Spring Boot also configures some features that are triggered by the presence of additional Spring Integration modules.
If `spring-integration-jmx` is also on the classpath, message processing statistics are published over JMX.
If `spring-integration-jdbc` is available, the default database schema can be created on startup, as shown in the following line:

[source,yaml,indent=0,configprops,configblocks]
----
	spring:
	  integration:
	    jdbc:
	      initialize-schema: "always"
----

If `spring-integration-rsocket` is available, developers can configure an RSocket server using `"spring.rsocket.server.*"` properties and let it use `IntegrationRSocketEndpoint` or `RSocketOutboundGateway` components to handle incoming RSocket messages.
This infrastructure can handle Spring Integration RSocket channel adapters and `@MessageMapping` handlers (given `"spring.integration.rsocket.server.message-mapping-enabled"` is configured).

Spring Boot can also auto-configure an `ClientRSocketConnector` using configuration properties:

[source,yaml,indent=0,configprops,configblocks]
----
	# Connecting to a RSocket server over TCP
	spring:
	  integration:
	    rsocket:
	      client:
	        host: "example.org"
	        port: 9898
----

[source,yaml,indent=0,configprops,configblocks]
----
	# Connecting to a RSocket Server over WebSocket
	spring:
	  integration:
	    rsocket:
	      client:
	        uri: "ws://example.org"
----

See the {spring-boot-autoconfigure-module-code}/integration/IntegrationAutoConfiguration.java[`IntegrationAutoConfiguration`] and {spring-boot-autoconfigure-module-code}/integration/IntegrationProperties.java[`IntegrationProperties`] classes for more details.

By default, if a Micrometer `meterRegistry` bean is present, Spring Integration metrics will be managed by Micrometer.
If you wish to use legacy Spring Integration metrics, add a `DefaultMetricsFactory` bean to the application context.



[[boot-features-session]]
== Spring Session
Spring Boot provides {spring-session}[Spring Session] auto-configuration for a wide range of data stores.
When building a Servlet web application, the following stores can be auto-configured:

* JDBC
* Redis
* Hazelcast
* MongoDB

The Servlet auto-configuration replaces the need to use `@Enable*HttpSession`.

When building a reactive web application, the following stores can be auto-configured:

* Redis
* MongoDB

The reactive auto-configuration replaces the need to use `@Enable*WebSession`.

If a single Spring Session module is present on the classpath, Spring Boot uses that store implementation automatically.
If you have more than one implementation, you must choose the {spring-boot-autoconfigure-module-code}/session/StoreType.java[`StoreType`] that you wish to use to store the sessions.
For instance, to use JDBC as the back-end store, you can configure your application as follows:

[source,yaml,indent=0,configprops,configblocks]
----
    spring:
      session:
        store-type: "jdbc"
----

TIP: You can disable Spring Session by setting the `store-type` to `none`.

Each store has specific additional settings.
For instance, it is possible to customize the name of the table for the JDBC store, as shown in the following example:

[source,yaml,indent=0,configprops,configblocks]
----
    spring:
      session:
        jdbc:
          table-name: "SESSIONS"
----

For setting the timeout of the session you can use the configprop:spring.session.timeout[] property.
If that property is not set with a Servlet web application, the auto-configuration falls back to the value of configprop:server.servlet.session.timeout[].


You can take control over Spring Session's configuration using `@Enable*HttpSession` (Servlet) or `@Enable*WebSession` (Reactive).
This will cause the auto-configuration to back off.
Spring Session can then be configured using the annotation's attributes rather than the previously described configuration properties.


[[boot-features-jmx]]
== Monitoring and Management over JMX
Java Management Extensions (JMX) provide a standard mechanism to monitor and manage applications.
Spring Boot exposes the most suitable `MBeanServer` as a bean with an ID of `mbeanServer`.
Any of your beans that are annotated with Spring JMX annotations (`@ManagedResource`, `@ManagedAttribute`, or `@ManagedOperation`) are exposed to it.

If your platform provides a standard `MBeanServer`, Spring Boot will use that and default to the VM `MBeanServer` if necessary.
If all that fails, a new `MBeanServer` will be created.

See the {spring-boot-autoconfigure-module-code}/jmx/JmxAutoConfiguration.java[`JmxAutoConfiguration`] class for more details.



[[boot-features-testing]]
== Testing
Spring Boot provides a number of utilities and annotations to help when testing your application.
Test support is provided by two modules: `spring-boot-test` contains core items, and `spring-boot-test-autoconfigure` supports auto-configuration for tests.

Most developers use the `spring-boot-starter-test` "`Starter`", which imports both Spring Boot test modules as well as JUnit Jupiter, AssertJ, Hamcrest, and a number of other useful libraries.

[TIP]
====
If you have tests that use JUnit 4, JUnit 5's vintage engine can be used to run them.
To use the vintage engine, add a dependency on `junit-vintage-engine`, as shown in the following example:

[source,xml,indent=0,subs="verbatim,quotes,attributes"]
----
	<dependency>
		<groupId>org.junit.vintage</groupId>
		<artifactId>junit-vintage-engine</artifactId>
		<scope>test</scope>
		<exclusions>
			<exclusion>
				<groupId>org.hamcrest</groupId>
				<artifactId>hamcrest-core</artifactId>
			</exclusion>
		</exclusions>
	</dependency>
----
====

`hamcrest-core` is excluded in favor of `org.hamcrest:hamcrest` that is part of `spring-boot-starter-test`.



[[boot-features-test-scope-dependencies]]
=== Test Scope Dependencies
The `spring-boot-starter-test` "`Starter`" (in the `test` `scope`) contains the following provided libraries:

* https://junit.org/junit5/[JUnit 5]: The de-facto standard for unit testing Java applications.
* {spring-framework-docs}/testing.html#integration-testing[Spring Test] & Spring Boot Test: Utilities and integration test support for Spring Boot applications.
* https://assertj.github.io/doc/[AssertJ]: A fluent assertion library.
* https://github.com/hamcrest/JavaHamcrest[Hamcrest]: A library of matcher objects (also known as constraints or predicates).
* https://site.mockito.org/[Mockito]: A Java mocking framework.
* https://github.com/skyscreamer/JSONassert[JSONassert]: An assertion library for JSON.
* https://github.com/jayway/JsonPath[JsonPath]: XPath for JSON.

We generally find these common libraries to be useful when writing tests.
If these libraries do not suit your needs, you can add additional test dependencies of your own.



[[boot-features-testing-spring-applications]]
=== Testing Spring Applications
One of the major advantages of dependency injection is that it should make your code easier to unit test.
You can instantiate objects by using the `new` operator without even involving Spring.
You can also use _mock objects_ instead of real dependencies.

Often, you need to move beyond unit testing and start integration testing (with a Spring `ApplicationContext`).
It is useful to be able to perform integration testing without requiring deployment of your application or needing to connect to other infrastructure.

The Spring Framework includes a dedicated test module for such integration testing.
You can declare a dependency directly to `org.springframework:spring-test` or use the `spring-boot-starter-test` "`Starter`" to pull it in transitively.

If you have not used the `spring-test` module before, you should start by reading the {spring-framework-docs}/testing.html#testing[relevant section] of the Spring Framework reference documentation.



[[boot-features-testing-spring-boot-applications]]
=== Testing Spring Boot Applications
A Spring Boot application is a Spring `ApplicationContext`, so nothing very special has to be done to test it beyond what you would normally do with a vanilla Spring context.

NOTE: External properties, logging, and other features of Spring Boot are installed in the context by default only if you use `SpringApplication` to create it.

Spring Boot provides a `@SpringBootTest` annotation, which can be used as an alternative to the standard `spring-test` `@ContextConfiguration` annotation when you need Spring Boot features.
The annotation works by <<boot-features-testing-spring-boot-applications-detecting-config,creating the `ApplicationContext` used in your tests through `SpringApplication`>>.
In addition to `@SpringBootTest` a number of other annotations are also provided for <<boot-features-testing-spring-boot-applications-testing-autoconfigured-tests,testing more specific slices>> of an application.

TIP: If you are using JUnit 4, don't forget to also add `@RunWith(SpringRunner.class)` to your test, otherwise the annotations will be ignored.
If you are using JUnit 5, there's no need to add the equivalent `@ExtendWith(SpringExtension.class)` as `@SpringBootTest` and the other `@…Test` annotations are already annotated with it.

By default, `@SpringBootTest` will not start a server.
You can use the `webEnvironment` attribute of `@SpringBootTest` to further refine how your tests run:

* `MOCK`(Default) : Loads a web `ApplicationContext` and provides a mock web environment.
  Embedded servers are not started when using this annotation.
	If a web environment is not available on your classpath, this mode transparently falls back to creating a regular non-web `ApplicationContext`.
	It can be used in conjunction with <<boot-features-testing-spring-boot-applications-testing-with-mock-environment, `@AutoConfigureMockMvc` or `@AutoConfigureWebTestClient`>> for mock-based testing of your web application.
* `RANDOM_PORT`: Loads a `WebServerApplicationContext` and provides a real web environment.
  Embedded servers are started and listen on a random port.
* `DEFINED_PORT`: Loads a `WebServerApplicationContext` and provides a real web environment.
  Embedded servers are started and listen on a defined port (from your `application.properties`) or on the default port of `8080`.
* `NONE`: Loads an `ApplicationContext` by using `SpringApplication` but does not provide _any_ web environment (mock or otherwise).

NOTE: If your test is `@Transactional`, it rolls back the transaction at the end of each test method by default.
However, as using this arrangement with either `RANDOM_PORT` or `DEFINED_PORT` implicitly provides a real servlet environment, the HTTP client and server run in separate threads and, thus, in separate transactions.
Any transaction initiated on the server does not roll back in this case.

NOTE: `@SpringBootTest` with `webEnvironment = WebEnvironment.RANDOM_PORT` will also start the management server on a separate random port if your application uses a different port for the management server.



[[boot-features-testing-spring-boot-applications-detecting-web-app-type]]
==== Detecting Web Application Type
If Spring MVC is available, a regular MVC-based application context is configured.
If you have only Spring WebFlux, we'll detect that and configure a WebFlux-based application context instead.

If both are present, Spring MVC takes precedence.
If you want to test a reactive web application in this scenario, you must set the configprop:spring.main.web-application-type[] property:

[source,java,indent=0]
----
	@SpringBootTest(properties = "spring.main.web-application-type=reactive")
	class MyWebFluxTests { ... }
----



[[boot-features-testing-spring-boot-applications-detecting-config]]
==== Detecting Test Configuration
If you are familiar with the Spring Test Framework, you may be used to using `@ContextConfiguration(classes=...)` in order to specify which Spring `@Configuration` to load.
Alternatively, you might have often used nested `@Configuration` classes within your test.

When testing Spring Boot applications, this is often not required.
Spring Boot's `@*Test` annotations search for your primary configuration automatically whenever you do not explicitly define one.

The search algorithm works up from the package that contains the test until it finds a class annotated with `@SpringBootApplication` or `@SpringBootConfiguration`.
As long as you <<using-spring-boot.adoc#using-boot-structuring-your-code, structured your code>> in a sensible way, your main configuration is usually found.

[NOTE]
====
If you use a <<boot-features-testing-spring-boot-applications-testing-autoconfigured-tests, test annotation to test a more specific slice of your application>>, you should avoid adding configuration settings that are specific to a particular area on the <<boot-features-testing-spring-boot-applications-testing-user-configuration, main method's application class>>.

The underlying component scan configuration of `@SpringBootApplication` defines exclude filters that are used to make sure slicing works as expected.
If you are using an explicit `@ComponentScan` directive on your `@SpringBootApplication`-annotated class, be aware that those filters will be disabled.
If you are using slicing, you should define them again.
====

If you want to customize the primary configuration, you can use a nested `@TestConfiguration` class.
Unlike a nested `@Configuration` class, which would be used instead of your application's primary configuration, a nested `@TestConfiguration` class is used in addition to your application's primary configuration.

NOTE: Spring's test framework caches application contexts between tests.
Therefore, as long as your tests share the same configuration (no matter how it is discovered), the potentially time-consuming process of loading the context happens only once.



[[boot-features-testing-spring-boot-applications-excluding-config]]
==== Excluding Test Configuration
If your application uses component scanning (for example, if you use `@SpringBootApplication` or `@ComponentScan`), you may find top-level configuration classes that you created only for specific tests accidentally get picked up everywhere.

As we <<boot-features-testing-spring-boot-applications-detecting-config,have seen earlier>>, `@TestConfiguration` can be used on an inner class of a test to customize the primary configuration.
When placed on a top-level class, `@TestConfiguration` indicates that classes in `src/test/java` should not be picked up by scanning.
You can then import that class explicitly where it is required, as shown in the following example:

[source,java,indent=0]
----
	@SpringBootTest
	@Import(MyTestsConfiguration.class)
	class MyTests {

		@Test
		void exampleTest() {
			...
		}

	}
----

NOTE: If you directly use `@ComponentScan` (that is, not through `@SpringBootApplication`) you need to register the `TypeExcludeFilter` with it.
See {spring-boot-module-api}/context/TypeExcludeFilter.html[the Javadoc] for details.




[[boot-features-testing-spring-boot-application-arguments]]
==== Using Application Arguments
If your application expects <<boot-features-application-arguments,arguments>>, you can
have `@SpringBootTest` inject them using the `args` attribute.

[source,java,indent=0]
----
include::{code-examples}/test/context/ApplicationArgumentsExampleTests.java[tag=example]
----



[[boot-features-testing-spring-boot-applications-testing-with-mock-environment]]
==== Testing with a mock environment
By default, `@SpringBootTest` does not start the server.
If you have web endpoints that you want to test against this mock environment, you can additionally configure {spring-framework-docs}/testing.html#spring-mvc-test-framework[`MockMvc`] as shown in the following example:

[source,java,indent=0]
----
include::{code-examples}/test/web/MockMvcExampleTests.java[tag=test-mock-mvc]
----

TIP: If you want to focus only on the web layer and not start a complete `ApplicationContext`, consider <<boot-features-testing-spring-boot-applications-testing-autoconfigured-mvc-tests,using `@WebMvcTest` instead>>.

Alternatively, you can configure a {spring-framework-docs}/testing.html#webtestclient-tests[`WebTestClient`] as shown in the following example:

[source,java,indent=0]
----
include::{code-examples}/test/web/MockWebTestClientExampleTests.java[tag=test-mock-web-test-client]
----

[TIP]
====
Testing within a mocked environment is usually faster than running with a full Servlet container.
However, since mocking occurs at the Spring MVC layer, code that relies on lower-level Servlet container behavior cannot be directly tested with MockMvc.

For example, Spring Boot's error handling is based on the "`error page`" support provided by the Servlet container.
This means that, whilst you can test your MVC layer throws and handles exceptions as expected, you cannot directly test that a specific <<boot-features-error-handling-custom-error-pages, custom error page>> is rendered.
If you need to test these lower-level concerns, you can start a fully running server as described in the next section.
====



[[boot-features-testing-spring-boot-applications-testing-with-running-server]]
==== Testing with a running server
If you need to start a full running server, we recommend that you use random ports.
If you use `@SpringBootTest(webEnvironment=WebEnvironment.RANDOM_PORT)`, an available port is picked at random each time your test runs.

The `@LocalServerPort` annotation can be used to <<howto.adoc#howto-discover-the-http-port-at-runtime,inject the actual port used>> into your test.
For convenience, tests that need to make REST calls to the started server can additionally `@Autowire` a {spring-framework-docs}/testing.html#webtestclient-tests[`WebTestClient`], which resolves relative links to the running server and comes with a dedicated API for verifying responses, as shown in the following example:

[source,java,indent=0]
----
include::{code-examples}/test/web/RandomPortWebTestClientExampleTests.java[tag=test-random-port]
----

This setup requires `spring-webflux` on the classpath.
If you can't or won't add webflux, Spring Boot also provides a `TestRestTemplate` facility:

[source,java,indent=0]
----
include::{code-examples}/test/web/RandomPortTestRestTemplateExampleTests.java[tag=test-random-port]
----



[[boot-features-testing-spring-boot-applications-customizing-web-test-client]]
==== Customizing WebTestClient
To customize the `WebTestClient` bean, configure a `WebTestClientBuilderCustomizer` bean.
Any such beans are called with the `WebTestClient.Builder` that is used to create the `WebTestClient`.



[[boot-features-testing-spring-boot-applications-jmx]]
==== Using JMX
As the test context framework caches context, JMX is disabled by default to prevent identical components to register on the same domain.
If such test needs access to an `MBeanServer`, consider marking it dirty as well:

[source,java,indent=0]
----
include::{test-examples}/jmx/SampleJmxTests.java[tag=test]
----



[[boot-features-testing-spring-boot-applications-metrics]]
==== Using Metrics
Regardless of your classpath, meter registries, except the in-memory backed, are not auto-configured when using `@SpringBootTest`.

If you need to export metrics to a different backend as part of an integration test, annotate it with `@AutoConfigureMetrics`.



[[boot-features-testing-spring-boot-applications-mocking-beans]]
==== Mocking and Spying Beans
When running tests, it is sometimes necessary to mock certain components within your application context.
For example, you may have a facade over some remote service that is unavailable during development.
Mocking can also be useful when you want to simulate failures that might be hard to trigger in a real environment.

Spring Boot includes a `@MockBean` annotation that can be used to define a Mockito mock for a bean inside your `ApplicationContext`.
You can use the annotation to add new beans or replace a single existing bean definition.
The annotation can be used directly on test classes, on fields within your test, or on `@Configuration` classes and fields.
When used on a field, the instance of the created mock is also injected.
Mock beans are automatically reset after each test method.

[NOTE]
====
If your test uses one of Spring Boot's test annotations (such as `@SpringBootTest`), this feature is automatically enabled.
To use this feature with a different arrangement, listeners must be explicitly added, as shown in the following example:

[source,java,indent=0]
----
	@TestExecutionListeners({ MockitoTestExecutionListener.class, ResetMocksTestExecutionListener.class })
----

====

The following example replaces an existing `RemoteService` bean with a mock implementation:

[source,java,indent=0]
----
	import org.junit.jupiter.api.Test;
	import org.springframework.beans.factory.annotation.*;
	import org.springframework.boot.test.context.*;
	import org.springframework.boot.test.mock.mockito.*;

	import static org.assertj.core.api.Assertions.*;
	import static org.mockito.BDDMockito.*;

	@SpringBootTest
	class MyTests {

		@MockBean
		private RemoteService remoteService;

		@Autowired
		private Reverser reverser;

		@Test
		void exampleTest() {
			// RemoteService has been injected into the reverser bean
			given(this.remoteService.someCall()).willReturn("mock");
			String reverse = reverser.reverseSomeCall();
			assertThat(reverse).isEqualTo("kcom");
		}

	}
----

NOTE: `@MockBean` cannot be used to mock the behavior of a bean that's exercised during application context refresh.
By the time the test is executed, the application context refresh has completed and it is too late to configure the mocked behavior.
We recommend using a `@Bean` method to create and configure the mock in this situation.

Additionally, you can use `@SpyBean` to wrap any existing bean with a Mockito `spy`.
See the {spring-boot-test-module-api}/mock/mockito/SpyBean.html[Javadoc] for full details.

NOTE: CGLib proxies, such as those created for scoped beans, declare the proxied methods as `final`.
This stops Mockito from functioning correctly as it cannot mock or spy on `final` methods in its default configuration.
If you want to mock or spy on such a bean, configure Mockito to use its inline mock maker by adding `org.mockito:mockito-inline` to your application's test dependencies.
This allows Mockito to mock and spy on `final` methods.

NOTE: While Spring's test framework caches application contexts between tests and reuses a context for tests sharing the same configuration, the use of `@MockBean` or `@SpyBean` influences the cache key, which will most likely increase the number of contexts.

TIP: If you are using `@SpyBean` to spy on a bean with `@Cacheable` methods that refer to parameters by name, your application must be compiled with `-parameters`.
This ensures that the parameter names are available to the caching infrastructure once the bean has been spied upon.

TIP: When you are using `@SpyBean` to spy on a bean that is proxied by Spring, you may need to remove Spring's proxy in some situations, for example when setting expectations using `given` or `when`.
Use `AopTestUtils.getTargetObject(yourProxiedSpy)` to do so.



[[boot-features-testing-spring-boot-applications-testing-autoconfigured-tests]]
==== Auto-configured Tests
Spring Boot's auto-configuration system works well for applications but can sometimes be a little too much for tests.
It often helps to load only the parts of the configuration that are required to test a "`slice`" of your application.
For example, you might want to test that Spring MVC controllers are mapping URLs correctly, and you do not want to involve database calls in those tests, or you might want to test JPA entities, and you are not interested in the web layer when those tests run.

The `spring-boot-test-autoconfigure` module includes a number of annotations that can be used to automatically configure such "`slices`".
Each of them works in a similar way, providing a `@...Test` annotation that loads the `ApplicationContext` and one or more `@AutoConfigure...` annotations that can be used to customize auto-configuration settings.

NOTE: Each slice restricts component scan to appropriate components and loads a very restricted set of auto-configuration classes.
If you need to exclude one of them, most `@...Test` annotations provide an `excludeAutoConfiguration` attribute.
Alternatively, you can use `@ImportAutoConfiguration#exclude`.

NOTE: Including multiple "`slices`" by using several `@...Test` annotations in one test is not supported.
If you need multiple "`slices`", pick one of the `@...Test` annotations and include the `@AutoConfigure...` annotations of the other "`slices`" by hand.

TIP: It is also possible to use the `@AutoConfigure...` annotations with the standard `@SpringBootTest` annotation.
You can use this combination if you are not interested in "`slicing`" your application but you want some of the auto-configured test beans.



[[boot-features-testing-spring-boot-applications-testing-autoconfigured-json-tests]]
==== Auto-configured JSON Tests
To test that object JSON serialization and deserialization is working as expected, you can use the `@JsonTest` annotation.
`@JsonTest` auto-configures the available supported JSON mapper, which can be one of the following libraries:

* Jackson `ObjectMapper`, any `@JsonComponent` beans and any Jackson ``Module``s
* `Gson`
* `Jsonb`

TIP: A list of the auto-configurations that are enabled by `@JsonTest` can be <<appendix-test-auto-configuration.adoc#test-auto-configuration,found in the appendix>>.

If you need to configure elements of the auto-configuration, you can use the `@AutoConfigureJsonTesters` annotation.

Spring Boot includes AssertJ-based helpers that work with the JSONAssert and JsonPath libraries to check that JSON appears as expected.
The `JacksonTester`, `GsonTester`, `JsonbTester`, and `BasicJsonTester` classes can be used for Jackson, Gson, Jsonb, and Strings respectively.
Any helper fields on the test class can be `@Autowired` when using `@JsonTest`.
The following example shows a test class for Jackson:

[source,java,indent=0]
----
	import org.junit.jupiter.api.Test;
	import org.springframework.beans.factory.annotation.*;
	import org.springframework.boot.test.autoconfigure.json.*;
	import org.springframework.boot.test.context.*;
	import org.springframework.boot.test.json.*;

	import static org.assertj.core.api.Assertions.*;

	@JsonTest
	class MyJsonTests {

		@Autowired
		private JacksonTester<VehicleDetails> json;

		@Test
		void testSerialize() throws Exception {
			VehicleDetails details = new VehicleDetails("Honda", "Civic");
			// Assert against a `.json` file in the same package as the test
			assertThat(this.json.write(details)).isEqualToJson("expected.json");
			// Or use JSON path based assertions
			assertThat(this.json.write(details)).hasJsonPathStringValue("@.make");
			assertThat(this.json.write(details)).extractingJsonPathStringValue("@.make")
					.isEqualTo("Honda");
		}

		@Test
		void testDeserialize() throws Exception {
			String content = "{\"make\":\"Ford\",\"model\":\"Focus\"}";
			assertThat(this.json.parse(content))
					.isEqualTo(new VehicleDetails("Ford", "Focus"));
			assertThat(this.json.parseObject(content).getMake()).isEqualTo("Ford");
		}

	}
----

NOTE: JSON helper classes can also be used directly in standard unit tests.
To do so, call the `initFields` method of the helper in your `@Before` method if you do not use `@JsonTest`.

If you're using Spring Boot's AssertJ-based helpers to assert on a number value at a given JSON path, you might not be able to use `isEqualTo` depending on the type.
Instead, you can use AssertJ's `satisfies` to assert that the value matches the given condition.
For instance, the following example asserts that the actual number is a float value close to `0.15` within an offset of `0.01`.

[source,java,indent=0]
----
assertThat(json.write(message))
    .extractingJsonPathNumberValue("@.test.numberValue")
    .satisfies((number) -> assertThat(number.floatValue()).isCloseTo(0.15f, within(0.01f)));
----



[[boot-features-testing-spring-boot-applications-testing-autoconfigured-mvc-tests]]
==== Auto-configured Spring MVC Tests
To test whether Spring MVC controllers are working as expected, use the `@WebMvcTest` annotation.
`@WebMvcTest` auto-configures the Spring MVC infrastructure and limits scanned beans to `@Controller`, `@ControllerAdvice`, `@JsonComponent`, `Converter`, `GenericConverter`, `Filter`, `HandlerInterceptor`, `WebMvcConfigurer`, and `HandlerMethodArgumentResolver`.
Regular `@Component` and `@ConfigurationProperties` beans are not scanned when the `@WebMvcTest` annotation is used.
`@EnableConfigurationProperties` can be used to include `@ConfigurationProperties` beans.

TIP: A list of the auto-configuration settings that are enabled by `@WebMvcTest` can be <<appendix-test-auto-configuration.adoc#test-auto-configuration,found in the appendix>>.

TIP: If you need to register extra components, such as the Jackson `Module`, you can import additional configuration classes by using `@Import` on your test.

Often, `@WebMvcTest` is limited to a single controller and is used in combination with `@MockBean` to provide mock implementations for required collaborators.

`@WebMvcTest` also auto-configures `MockMvc`.
Mock MVC offers a powerful way to quickly test MVC controllers without needing to start a full HTTP server.

TIP: You can also auto-configure `MockMvc` in a non-`@WebMvcTest` (such as `@SpringBootTest`) by annotating it with `@AutoConfigureMockMvc`.
The following example uses `MockMvc`:

[source,java,indent=0]
----
	import org.junit.jupiter.api.*;
	import org.springframework.beans.factory.annotation.*;
	import org.springframework.boot.test.autoconfigure.web.servlet.*;
	import org.springframework.boot.test.mock.mockito.*;

	import static org.assertj.core.api.Assertions.*;
	import static org.mockito.BDDMockito.*;
	import static org.springframework.test.web.servlet.request.MockMvcRequestBuilders.*;
	import static org.springframework.test.web.servlet.result.MockMvcResultMatchers.*;

	@WebMvcTest(UserVehicleController.class)
	class MyControllerTests {

		@Autowired
		private MockMvc mvc;

		@MockBean
		private UserVehicleService userVehicleService;

		@Test
		void testExample() throws Exception {
			given(this.userVehicleService.getVehicleDetails("sboot"))
					.willReturn(new VehicleDetails("Honda", "Civic"));
			this.mvc.perform(get("/sboot/vehicle").accept(MediaType.TEXT_PLAIN))
					.andExpect(status().isOk()).andExpect(content().string("Honda Civic"));
		}

	}
----

TIP: If you need to configure elements of the auto-configuration (for example, when servlet filters should be applied) you can use attributes in the `@AutoConfigureMockMvc` annotation.

If you use HtmlUnit or Selenium, auto-configuration also provides an HtmlUnit `WebClient` bean and/or a Selenium `WebDriver` bean.
The following example uses HtmlUnit:

[source,java,indent=0]
----
	import com.gargoylesoftware.htmlunit.*;
	import org.junit.jupiter.api.*;
	import org.springframework.beans.factory.annotation.*;
	import org.springframework.boot.test.autoconfigure.web.servlet.*;
	import org.springframework.boot.test.mock.mockito.*;

	import static org.assertj.core.api.Assertions.*;
	import static org.mockito.BDDMockito.*;

	@WebMvcTest(UserVehicleController.class)
	class MyHtmlUnitTests {

		@Autowired
		private WebClient webClient;

		@MockBean
		private UserVehicleService userVehicleService;

		@Test
		void testExample() throws Exception {
			given(this.userVehicleService.getVehicleDetails("sboot"))
					.willReturn(new VehicleDetails("Honda", "Civic"));
			HtmlPage page = this.webClient.getPage("/sboot/vehicle.html");
			assertThat(page.getBody().getTextContent()).isEqualTo("Honda Civic");
		}

	}
----

NOTE: By default, Spring Boot puts `WebDriver` beans in a special "`scope`" to ensure that the driver exits after each test and that a new instance is injected.
If you do not want this behavior, you can add `@Scope("singleton")` to your `WebDriver` `@Bean` definition.

WARNING: The `webDriver` scope created by Spring Boot will replace any user defined scope of the same name.
If you define your own `webDriver` scope you may find it stops working when you use `@WebMvcTest`.

If you have Spring Security on the classpath, `@WebMvcTest` will also scan `WebSecurityConfigurer` beans.
Instead of disabling security completely for such tests, you can use Spring Security's test support.
More details on how to use Spring Security's `MockMvc` support can be found in this _<<howto.adoc#howto-use-test-with-spring-security>>_ how-to section.

TIP: Sometimes writing Spring MVC tests is not enough; Spring Boot can help you run <<boot-features-testing-spring-boot-applications-testing-with-running-server, full end-to-end tests with an actual server>>.



[[boot-features-testing-spring-boot-applications-testing-autoconfigured-webflux-tests]]
==== Auto-configured Spring WebFlux Tests
To test that {spring-framework-docs}/web-reactive.html[Spring WebFlux] controllers are working as expected, you can use the `@WebFluxTest` annotation.
`@WebFluxTest` auto-configures the Spring WebFlux infrastructure and limits scanned beans to `@Controller`, `@ControllerAdvice`, `@JsonComponent`, `Converter`, `GenericConverter`, `WebFilter`, and `WebFluxConfigurer`.
Regular `@Component` and `@ConfigurationProperties` beans are not scanned when the `@WebFluxTest` annotation is used.
`@EnableConfigurationProperties` can be used to include `@ConfigurationProperties` beans.

TIP: A list of the auto-configurations that are enabled by `@WebFluxTest` can be <<appendix-test-auto-configuration.adoc#test-auto-configuration,found in the appendix>>.

TIP: If you need to register extra components, such as Jackson `Module`, you can import additional configuration classes using `@Import` on your test.

Often, `@WebFluxTest` is limited to a single controller and used in combination with the `@MockBean` annotation to provide mock implementations for required collaborators.

`@WebFluxTest` also auto-configures {spring-framework-docs}/testing.html#webtestclient[`WebTestClient`], which offers a powerful way to quickly test WebFlux controllers without needing to start a full HTTP server.

TIP: You can also auto-configure `WebTestClient` in a non-`@WebFluxTest` (such as `@SpringBootTest`) by annotating it with `@AutoConfigureWebTestClient`.
The following example shows a class that uses both `@WebFluxTest` and a `WebTestClient`:

[source,java,indent=0]
----
	import org.junit.jupiter.api.Test;

	import org.springframework.beans.factory.annotation.Autowired;
	import org.springframework.boot.test.autoconfigure.web.reactive.WebFluxTest;
	import org.springframework.http.MediaType;
	import org.springframework.test.web.reactive.server.WebTestClient;

	@WebFluxTest(UserVehicleController.class)
	class MyControllerTests {

		@Autowired
		private WebTestClient webClient;

		@MockBean
		private UserVehicleService userVehicleService;

		@Test
		void testExample() throws Exception {
			given(this.userVehicleService.getVehicleDetails("sboot"))
					.willReturn(new VehicleDetails("Honda", "Civic"));
			this.webClient.get().uri("/sboot/vehicle").accept(MediaType.TEXT_PLAIN)
					.exchange()
					.expectStatus().isOk()
					.expectBody(String.class).isEqualTo("Honda Civic");
		}

	}
----

TIP: This setup is only supported by WebFlux applications as using `WebTestClient` in a mocked web application only works with WebFlux at the moment.

NOTE: `@WebFluxTest` cannot detect routes registered via the functional web framework.
For testing `RouterFunction` beans in the context, consider importing your `RouterFunction` yourself via `@Import` or using `@SpringBootTest`.

NOTE: `@WebFluxTest` cannot detect custom security configuration registered via a `@Bean` of type `SecurityWebFilterChain`.
To include that in your test, you will need to import the configuration that registers the bean via `@Import` or use `@SpringBootTest`.

TIP: Sometimes writing Spring WebFlux tests is not enough; Spring Boot can help you run <<boot-features-testing-spring-boot-applications-testing-with-running-server, full end-to-end tests with an actual server>>.



[[boot-features-testing-spring-boot-applications-testing-autoconfigured-cassandra-test]]
==== Auto-configured Data Cassandra Tests
You can use `@DataCassandraTest` to test Cassandra applications.
By default, it configures a `CassandraTemplate`, scans for `@Table` classes, and configures Spring Data Cassandra repositories.
Regular `@Component` and `@ConfigurationProperties` beans are not scanned when the `@DataCassandraTest` annotation is used.
`@EnableConfigurationProperties` can be used to include `@ConfigurationProperties` beans.
(For more about using Cassandra with Spring Boot, see "<<boot-features-cassandra>>", earlier in this chapter.)

TIP: A list of the auto-configuration settings that are enabled by `@DataCassandraTest` can be <<appendix-test-auto-configuration.adoc#test-auto-configuration,found in the appendix>>.

The following example shows a typical setup for using Cassandra tests in Spring Boot:

[source,java,indent=0]
----
	import org.springframework.beans.factory.annotation.Autowired;
	import org.springframework.boot.test.autoconfigure.data.cassandra.DataCassandraTest;

	@DataCassandraTest
	class ExampleDataCassandraTests {

		@Autowired
		private YourRepository repository;

		//
	}
----



[[boot-features-testing-spring-boot-applications-testing-autoconfigured-jpa-test]]
==== Auto-configured Data JPA Tests
You can use the `@DataJpaTest` annotation to test JPA applications.
By default, it scans for `@Entity` classes and configures Spring Data JPA repositories.
If an embedded database is available on the classpath, it configures one as well.
SQL queries are logged by default by setting the `spring.jpa.show-sql` property to `true`.
This can be disabled using the `showSql()` attribute of the annotation.

Regular `@Component` and `@ConfigurationProperties` beans are not scanned when the `@DataJpaTest` annotation is used.
`@EnableConfigurationProperties` can be used to include `@ConfigurationProperties` beans.

TIP: A list of the auto-configuration settings that are enabled by `@DataJpaTest` can be <<appendix-test-auto-configuration.adoc#test-auto-configuration,found in the appendix>>.

By default, data JPA tests are transactional and roll back at the end of each test.
See the {spring-framework-docs}/testing.html#testcontext-tx-enabling-transactions[relevant section] in the Spring Framework Reference Documentation for more details.
If that is not what you want, you can disable transaction management for a test or for the whole class as follows:

[source,java,indent=0]
----
	import org.junit.jupiter.api.Test;
	import org.springframework.boot.test.autoconfigure.orm.jpa.DataJpaTest;
	import org.springframework.transaction.annotation.Propagation;
	import org.springframework.transaction.annotation.Transactional;

	@DataJpaTest
	@Transactional(propagation = Propagation.NOT_SUPPORTED)
	class ExampleNonTransactionalTests {

	}
----

Data JPA tests may also inject a {spring-boot-test-autoconfigure-module-code}/orm/jpa/TestEntityManager.java[`TestEntityManager`] bean, which provides an alternative to the standard JPA `EntityManager` that is specifically designed for tests.
If you want to use `TestEntityManager` outside of `@DataJpaTest` instances, you can also use the `@AutoConfigureTestEntityManager` annotation.
A `JdbcTemplate` is also available if you need that.
The following example shows the `@DataJpaTest` annotation in use:

[source,java,indent=0]
----
	import org.junit.jupiter.api.Test;
	import org.springframework.boot.test.autoconfigure.orm.jpa.*;

	import static org.assertj.core.api.Assertions.*;

	@DataJpaTest
	class ExampleRepositoryTests {

		@Autowired
		private TestEntityManager entityManager;

		@Autowired
		private UserRepository repository;

		@Test
		void testExample() throws Exception {
			this.entityManager.persist(new User("sboot", "1234"));
			User user = this.repository.findByUsername("sboot");
			assertThat(user.getUsername()).isEqualTo("sboot");
			assertThat(user.getVin()).isEqualTo("1234");
		}

	}
----

In-memory embedded databases generally work well for tests, since they are fast and do not require any installation.
If, however, you prefer to run tests against a real database you can use the `@AutoConfigureTestDatabase` annotation, as shown in the following example:

[source,java,indent=0]
----
	@DataJpaTest
	@AutoConfigureTestDatabase(replace=Replace.NONE)
	class ExampleRepositoryTests {

		// ...

	}
----



[[boot-features-testing-spring-boot-applications-testing-autoconfigured-jdbc-test]]
==== Auto-configured JDBC Tests
`@JdbcTest` is similar to `@DataJpaTest` but is for tests that only require a `DataSource` and do not use Spring Data JDBC.
By default, it configures an in-memory embedded database and a `JdbcTemplate`.
Regular `@Component` and `@ConfigurationProperties` beans are not scanned when the `@JdbcTest` annotation is used.
`@EnableConfigurationProperties` can be used to include `@ConfigurationProperties` beans.

TIP: A list of the auto-configurations that are enabled by `@JdbcTest` can be <<appendix-test-auto-configuration.adoc#test-auto-configuration,found in the appendix>>.

By default, JDBC tests are transactional and roll back at the end of each test.
See the {spring-framework-docs}/testing.html#testcontext-tx-enabling-transactions[relevant section] in the Spring Framework Reference Documentation for more details.
If that is not what you want, you can disable transaction management for a test or for the whole class, as follows:

[source,java,indent=0]
----
	import org.junit.jupiter.api.Test;
	import org.springframework.boot.test.autoconfigure.jdbc.JdbcTest;
	import org.springframework.transaction.annotation.Propagation;
	import org.springframework.transaction.annotation.Transactional;

	@JdbcTest
	@Transactional(propagation = Propagation.NOT_SUPPORTED)
	class ExampleNonTransactionalTests {

	}
----

If you prefer your test to run against a real database, you can use the `@AutoConfigureTestDatabase` annotation in the same way as for `DataJpaTest`.
(See "<<boot-features-testing-spring-boot-applications-testing-autoconfigured-jpa-test>>".)



[[boot-features-testing-spring-boot-applications-testing-autoconfigured-data-jdbc-test]]
==== Auto-configured Data JDBC Tests
`@DataJdbcTest` is similar to `@JdbcTest` but is for tests that use Spring Data JDBC repositories.
By default, it configures an in-memory embedded database, a `JdbcTemplate`, and Spring Data JDBC repositories.
Regular `@Component` and `@ConfigurationProperties` beans are not scanned when the `@DataJdbcTest` annotation is used.
`@EnableConfigurationProperties` can be used to include `@ConfigurationProperties` beans.

TIP: A list of the auto-configurations that are enabled by `@DataJdbcTest` can be <<appendix-test-auto-configuration.adoc#test-auto-configuration,found in the appendix>>.

By default, Data JDBC tests are transactional and roll back at the end of each test.
See the {spring-framework-docs}/testing.html#testcontext-tx-enabling-transactions[relevant section] in the Spring Framework Reference Documentation for more details.
If that is not what you want, you can disable transaction management for a test or for the whole test class as <<boot-features-testing-spring-boot-applications-testing-autoconfigured-jdbc-test,shown in the JDBC example>>.

If you prefer your test to run against a real database, you can use the `@AutoConfigureTestDatabase` annotation in the same way as for `DataJpaTest`.
(See "<<boot-features-testing-spring-boot-applications-testing-autoconfigured-jpa-test>>".)



[[boot-features-testing-spring-boot-applications-testing-autoconfigured-jooq-test]]
==== Auto-configured jOOQ Tests
You can use `@JooqTest` in a similar fashion as `@JdbcTest` but for jOOQ-related tests.
As jOOQ relies heavily on a Java-based schema that corresponds with the database schema, the existing `DataSource` is used.
If you want to replace it with an in-memory database, you can use `@AutoConfigureTestDatabase` to override those settings.
(For more about using jOOQ with Spring Boot, see "<<boot-features-jooq>>", earlier in this chapter.)
Regular `@Component` and `@ConfigurationProperties` beans are not scanned when the `@JooqTest` annotation is used.
`@EnableConfigurationProperties` can be used to include `@ConfigurationProperties` beans.

TIP: A list of the auto-configurations that are enabled by `@JooqTest` can be <<appendix-test-auto-configuration.adoc#test-auto-configuration,found in the appendix>>.

`@JooqTest` configures a `DSLContext`.
The following example shows the `@JooqTest` annotation in use:

[source,java,indent=0]
----
	import org.jooq.DSLContext;
	import org.junit.jupiter.api.Test;
	import org.springframework.boot.test.autoconfigure.jooq.JooqTest;

	@JooqTest
	class ExampleJooqTests {

		@Autowired
		private DSLContext dslContext;
	}
----

JOOQ tests are transactional and roll back at the end of each test by default.
If that is not what you want, you can disable transaction management for a test or for the whole test class as <<boot-features-testing-spring-boot-applications-testing-autoconfigured-jdbc-test,shown in the JDBC example>>.



[[boot-features-testing-spring-boot-applications-testing-autoconfigured-mongo-test]]
==== Auto-configured Data MongoDB Tests
You can use `@DataMongoTest` to test MongoDB applications.
By default, it configures an in-memory embedded MongoDB (if available), configures a `MongoTemplate`, scans for `@Document` classes, and configures Spring Data MongoDB repositories.
Regular `@Component` and `@ConfigurationProperties` beans are not scanned when the `@DataMongoTest` annotation is used.
`@EnableConfigurationProperties` can be used to include `@ConfigurationProperties` beans.
(For more about using MongoDB with Spring Boot, see "<<boot-features-mongodb>>", earlier in this chapter.)

TIP: A list of the auto-configuration settings that are enabled by `@DataMongoTest` can be <<appendix-test-auto-configuration.adoc#test-auto-configuration,found in the appendix>>.

The following class shows the `@DataMongoTest` annotation in use:

[source,java,indent=0]
----
	import org.springframework.beans.factory.annotation.Autowired;
	import org.springframework.boot.test.autoconfigure.data.mongo.DataMongoTest;
	import org.springframework.data.mongodb.core.MongoTemplate;

	@DataMongoTest
	class ExampleDataMongoTests {

		@Autowired
		private MongoTemplate mongoTemplate;

		//
	}
----

In-memory embedded MongoDB generally works well for tests, since it is fast and does not require any developer installation.
If, however, you prefer to run tests against a real MongoDB server, you should exclude the embedded MongoDB auto-configuration, as shown in the following example:

[source,java,indent=0]
----
	import org.springframework.boot.autoconfigure.mongo.embedded.EmbeddedMongoAutoConfiguration;
	import org.springframework.boot.test.autoconfigure.data.mongo.DataMongoTest;

	@DataMongoTest(excludeAutoConfiguration = EmbeddedMongoAutoConfiguration.class)
	class ExampleDataMongoNonEmbeddedTests {

	}
----



[[boot-features-testing-spring-boot-applications-testing-autoconfigured-neo4j-test]]
==== Auto-configured Data Neo4j Tests
You can use `@DataNeo4jTest` to test Neo4j applications.
By default, it scans for `@Node` classes, and configures Spring Data Neo4j repositories.
Regular `@Component` and `@ConfigurationProperties` beans are not scanned when the `@DataNeo4jTest` annotation is used.
`@EnableConfigurationProperties` can be used to include `@ConfigurationProperties` beans.
(For more about using Neo4J with Spring Boot, see "<<boot-features-neo4j>>", earlier in this chapter.)

TIP: A list of the auto-configuration settings that are enabled by `@DataNeo4jTest` can be <<appendix-test-auto-configuration.adoc#test-auto-configuration,found in the appendix>>.

The following example shows a typical setup for using Neo4J tests in Spring Boot:

[source,java,indent=0]
----
	import org.springframework.beans.factory.annotation.Autowired;
	import org.springframework.boot.test.autoconfigure.data.neo4j.DataNeo4jTest;

	@DataNeo4jTest
	class ExampleDataNeo4jTests {

		@Autowired
		private YourRepository repository;

		//
	}
----

By default, Data Neo4j tests are transactional and roll back at the end of each test.
See the {spring-framework-docs}/testing.html#testcontext-tx-enabling-transactions[relevant section] in the Spring Framework Reference Documentation for more details.
If that is not what you want, you can disable transaction management for a test or for the whole class, as follows:

[source,java,indent=0]
----
	import org.springframework.boot.test.autoconfigure.data.neo4j.DataNeo4jTest;
	import org.springframework.transaction.annotation.Propagation;
	import org.springframework.transaction.annotation.Transactional;

	@DataNeo4jTest
	@Transactional(propagation = Propagation.NOT_SUPPORTED)
	class ExampleNonTransactionalTests {

	}
----

NOTE: Transactional tests are not supported with reactive access.
If you are using this style, you must configure `@DataNeo4jTest` tests as described above.



[[boot-features-testing-spring-boot-applications-testing-autoconfigured-redis-test]]
==== Auto-configured Data Redis Tests
You can use `@DataRedisTest` to test Redis applications.
By default, it scans for `@RedisHash` classes and configures Spring Data Redis repositories.
Regular `@Component` and `@ConfigurationProperties` beans are not scanned when the `@DataRedisTest` annotation is used.
`@EnableConfigurationProperties` can be used to include `@ConfigurationProperties` beans.
(For more about using Redis with Spring Boot, see "<<boot-features-redis>>", earlier in this chapter.)

TIP: A list of the auto-configuration settings that are enabled by `@DataRedisTest` can be <<appendix-test-auto-configuration.adoc#test-auto-configuration,found in the appendix>>.

The following example shows the `@DataRedisTest` annotation in use:

[source,java,indent=0]
----
	import org.springframework.beans.factory.annotation.Autowired;
	import org.springframework.boot.test.autoconfigure.data.redis.DataRedisTest;

	@DataRedisTest
	class ExampleDataRedisTests {

		@Autowired
		private YourRepository repository;

		//
	}
----



[[boot-features-testing-spring-boot-applications-testing-autoconfigured-ldap-test]]
==== Auto-configured Data LDAP Tests
You can use `@DataLdapTest` to test LDAP applications.
By default, it configures an in-memory embedded LDAP (if available), configures an `LdapTemplate`, scans for `@Entry` classes, and configures Spring Data LDAP repositories.
Regular `@Component` and `@ConfigurationProperties` beans are not scanned when the `@DataLdapTest` annotation is used.
`@EnableConfigurationProperties` can be used to include `@ConfigurationProperties` beans.
(For more about using LDAP with Spring Boot, see "<<boot-features-ldap>>", earlier in this chapter.)

TIP: A list of the auto-configuration settings that are enabled by `@DataLdapTest` can be <<appendix-test-auto-configuration.adoc#test-auto-configuration,found in the appendix>>.

The following example shows the `@DataLdapTest` annotation in use:

[source,java,indent=0]
----
	import org.springframework.beans.factory.annotation.Autowired;
	import org.springframework.boot.test.autoconfigure.data.ldap.DataLdapTest;
	import org.springframework.ldap.core.LdapTemplate;

	@DataLdapTest
	class ExampleDataLdapTests {

		@Autowired
		private LdapTemplate ldapTemplate;

		//
	}
----

In-memory embedded LDAP generally works well for tests, since it is fast and does not require any developer installation.
If, however, you prefer to run tests against a real LDAP server, you should exclude the embedded LDAP auto-configuration, as shown in the following example:

[source,java,indent=0]
----
	import org.springframework.boot.autoconfigure.ldap.embedded.EmbeddedLdapAutoConfiguration;
	import org.springframework.boot.test.autoconfigure.data.ldap.DataLdapTest;

	@DataLdapTest(excludeAutoConfiguration = EmbeddedLdapAutoConfiguration.class)
	class ExampleDataLdapNonEmbeddedTests {

	}
----



[[boot-features-testing-spring-boot-applications-testing-autoconfigured-rest-client]]
==== Auto-configured REST Clients
You can use the `@RestClientTest` annotation to test REST clients.
By default, it auto-configures Jackson, GSON, and Jsonb support, configures a `RestTemplateBuilder`, and adds support for `MockRestServiceServer`.
Regular `@Component` and `@ConfigurationProperties` beans are not scanned when the `@RestClientTest` annotation is used.
`@EnableConfigurationProperties` can be used to include `@ConfigurationProperties` beans.

TIP: A list of the auto-configuration settings that are enabled by `@RestClientTest` can be <<appendix-test-auto-configuration.adoc#test-auto-configuration,found in the appendix>>.

The specific beans that you want to test should be specified by using the `value` or `components` attribute of `@RestClientTest`, as shown in the following example:

[source,java,indent=0]
----
	@RestClientTest(RemoteVehicleDetailsService.class)
	class ExampleRestClientTest {

		@Autowired
		private RemoteVehicleDetailsService service;

		@Autowired
		private MockRestServiceServer server;

		@Test
		void getVehicleDetailsWhenResultIsSuccessShouldReturnDetails()
				throws Exception {
			this.server.expect(requestTo("/greet/details"))
					.andRespond(withSuccess("hello", MediaType.TEXT_PLAIN));
			String greeting = this.service.callRestService();
			assertThat(greeting).isEqualTo("hello");
		}

	}
----



[[boot-features-testing-spring-boot-applications-testing-autoconfigured-rest-docs]]
==== Auto-configured Spring REST Docs Tests
You can use the `@AutoConfigureRestDocs` annotation to use {spring-restdocs}[Spring REST Docs] in your tests with Mock MVC, REST Assured, or WebTestClient.
It removes the need for the JUnit extension in Spring REST Docs.

`@AutoConfigureRestDocs` can be used to override the default output directory (`target/generated-snippets` if you are using Maven or `build/generated-snippets` if you are using Gradle).
It can also be used to configure the host, scheme, and port that appears in any documented URIs.



[[boot-features-testing-spring-boot-applications-testing-autoconfigured-rest-docs-mock-mvc]]
===== Auto-configured Spring REST Docs Tests with Mock MVC
`@AutoConfigureRestDocs` customizes the `MockMvc` bean to use Spring REST Docs when testing Servlet-based web applications.
You can inject it by using `@Autowired` and use it in your tests as you normally would when using Mock MVC and Spring REST Docs, as shown in the following example:

[source,java,indent=0]
----
	import org.junit.jupiter.api.Test;

	import org.springframework.beans.factory.annotation.Autowired;
	import org.springframework.boot.test.autoconfigure.web.servlet.WebMvcTest;
	import org.springframework.http.MediaType;
	import org.springframework.test.web.servlet.MockMvc;

	import static org.springframework.restdocs.mockmvc.MockMvcRestDocumentation.document;
	import static org.springframework.test.web.servlet.request.MockMvcRequestBuilders.get;
	import static org.springframework.test.web.servlet.result.MockMvcResultMatchers.*;

	@WebMvcTest(UserController.class)
	@AutoConfigureRestDocs
	class UserDocumentationTests {

		@Autowired
		private MockMvc mvc;

		@Test
		void listUsers() throws Exception {
			this.mvc.perform(get("/users").accept(MediaType.TEXT_PLAIN))
					.andExpect(status().isOk())
					.andDo(document("list-users"));
		}

	}
----

If you require more control over Spring REST Docs configuration than offered by the attributes of `@AutoConfigureRestDocs`, you can use a `RestDocsMockMvcConfigurationCustomizer` bean, as shown in the following example:

[source,java,indent=0]
----
	@TestConfiguration
	static class CustomizationConfiguration
			implements RestDocsMockMvcConfigurationCustomizer {

		@Override
		public void customize(MockMvcRestDocumentationConfigurer configurer) {
			configurer.snippets().withTemplateFormat(TemplateFormats.markdown());
		}

	}
----

If you want to make use of Spring REST Docs support for a parameterized output directory, you can create a `RestDocumentationResultHandler` bean.
The auto-configuration calls `alwaysDo` with this result handler, thereby causing each `MockMvc` call to automatically generate the default snippets.
The following example shows a `RestDocumentationResultHandler` being defined:

[source,java,indent=0]
----
	@TestConfiguration(proxyBeanMethods = false)
	static class ResultHandlerConfiguration {

		@Bean
		public RestDocumentationResultHandler restDocumentation() {
			return MockMvcRestDocumentation.document("{method-name}");
		}

	}
----



[[boot-features-testing-spring-boot-applications-testing-autoconfigured-rest-docs-web-test-client]]
===== Auto-configured Spring REST Docs Tests with WebTestClient
`@AutoConfigureRestDocs` can also be used with `WebTestClient` when testing reactive web applications.
You can inject it by using `@Autowired` and use it in your tests as you normally would when using `@WebFluxTest` and Spring REST Docs, as shown in the following example:

[source,java,indent=0]
----
include::{code-examples}/test/autoconfigure/restdocs/webclient/UsersDocumentationTests.java[tag=source]
----

If you require more control over Spring REST Docs configuration than offered by the attributes of `@AutoConfigureRestDocs`, you can use a `RestDocsWebTestClientConfigurationCustomizer` bean, as shown in the following example:

[source,java,indent=0]
----
include::{code-examples}/test/autoconfigure/restdocs/webclient/AdvancedConfigurationExample.java[tag=configuration]
----



[[boot-features-testing-spring-boot-applications-testing-autoconfigured-rest-docs-rest-assured]]
===== Auto-configured Spring REST Docs Tests with REST Assured
`@AutoConfigureRestDocs` makes a `RequestSpecification` bean, preconfigured to use Spring REST Docs, available to your tests.
You can inject it by using `@Autowired` and use it in your tests as you normally would when using REST Assured and Spring REST Docs, as shown in the following example:

[source,java,indent=0]
----
include::{code-examples}/test/autoconfigure/restdocs/restassured/UserDocumentationTests.java[tag=source]
----

If you require more control over Spring REST Docs configuration than offered by the attributes of `@AutoConfigureRestDocs`, a `RestDocsRestAssuredConfigurationCustomizer` bean can be used, as shown in the following example:

[source,java,indent=0]
----
include::{code-examples}/test/autoconfigure/restdocs/restassured/AdvancedConfigurationExample.java[tag=configuration]
----



[[boot-features-testing-spring-boot-applications-testing-autoconfigured-webservices]]
==== Auto-configured Spring Web Services Tests
You can use `@WebServiceClientTest` to test applications that use call web services using the Spring Web Services project.
By default, it configures a mock `WebServiceServer` bean and automatically customizes your `WebServiceTemplateBuilder`.
(For more about using Web Services with Spring Boot, see "<<boot-features-webservices>>", earlier in this chapter.)


TIP: A list of the auto-configuration settings that are enabled by `@WebServiceClientTest` can be <<appendix-test-auto-configuration.adoc#test-auto-configuration,found in the appendix>>.

The following example shows the `@WebServiceClientTest` annotation in use:

[source,java,indent=0]
----
	@WebServiceClientTest(ExampleWebServiceClient.class)
	class WebServiceClientIntegrationTests {

		@Autowired
		private MockWebServiceServer server;

		@Autowired
		private ExampleWebServiceClient client;

		@Test
		void mockServerCall() {
			this.server.expect(payload(new StringSource("<request/>"))).andRespond(
					withPayload(new StringSource("<response><status>200</status></response>")));
			assertThat(this.client.test()).extracting(Response::getStatus).isEqualTo(200);
		}

	}
----



[[boot-features-testing-spring-boot-applications-testing-auto-configured-additional-auto-config]]
==== Additional Auto-configuration and Slicing
Each slice provides one or more `@AutoConfigure...` annotations that namely defines the auto-configurations that should be included as part of a slice.
Additional auto-configurations can be added on a test-by-test basis by creating a custom `@AutoConfigure...` annotation or by adding `@ImportAutoConfiguration` to the test as shown in the following example:

[source,java,indent=0]
----
	@JdbcTest
	@ImportAutoConfiguration(IntegrationAutoConfiguration.class)
	class ExampleJdbcTests {

	}
----

NOTE: Make sure to not use the regular `@Import` annotation to import auto-configurations as they are handled in a specific way by Spring Boot.

Alternatively, additional auto-configurations can be added for any use of a slice annotation by registering them in `META-INF/spring.factories` as shown in the following example:

[indent=0]
----
	org.springframework.boot.test.autoconfigure.jdbc.JdbcTest=com.example.IntegrationAutoConfiguration
----

TIP: A slice or `@AutoConfigure...` annotation can be customized this way as long as it is meta-annotated with `@ImportAutoConfiguration`.



[[boot-features-testing-spring-boot-applications-testing-user-configuration]]
==== User Configuration and Slicing
If you <<using-spring-boot.adoc#using-boot-structuring-your-code, structure your code>> in a sensible way, your `@SpringBootApplication` class is <<boot-features-testing-spring-boot-applications-detecting-config, used by default>> as the configuration of your tests.

It then becomes important not to litter the application's main class with configuration settings that are specific to a particular area of its functionality.

Assume that you are using Spring Batch and you rely on the auto-configuration for it.
You could define your `@SpringBootApplication` as follows:

[source,java,indent=0]
----
	@SpringBootApplication
	@EnableBatchProcessing
	public class SampleApplication { ... }
----

Because this class is the source configuration for the test, any slice test actually tries to start Spring Batch, which is definitely not what you want to do.
A recommended approach is to move that area-specific configuration to a separate `@Configuration` class at the same level as your application, as shown in the following example:

[source,java,indent=0]
----
	@Configuration(proxyBeanMethods = false)
	@EnableBatchProcessing
	public class BatchConfiguration { ... }
----

NOTE: Depending on the complexity of your application, you may either have a single `@Configuration` class for your customizations or one class per domain area.
The latter approach lets you enable it in one of your tests, if necessary, with the `@Import` annotation.

Test slices exclude `@Configuration` classes from scanning.
For example, for a `@WebMvcTest`, the following configuration will not include the given `WebMvcConfigurer` bean in the application context loaded by the test slice:

[source,java,indent=0]
----
	@Configuration
	public class WebConfiguration {
		@Bean
		public WebMvcConfigurer testConfigurer() {
			return new WebMvcConfigurer() {
				...
			};
		}
	}
----

The configuration below will, however, cause the custom `WebMvcConfigurer` to be loaded by the test slice.

[source,java,indent=0]
----
	@Component
	public class TestWebMvcConfigurer implements WebMvcConfigurer {
		...
	}
----

Another source of confusion is classpath scanning.
Assume that, while you structured your code in a sensible way, you need to scan an additional package.
Your application may resemble the following code:

[source,java,indent=0]
----
	@SpringBootApplication
	@ComponentScan({ "com.example.app", "org.acme.another" })
	public class SampleApplication { ... }
----

Doing so effectively overrides the default component scan directive with the side effect of scanning those two packages regardless of the slice that you chose.
For instance, a `@DataJpaTest` seems to suddenly scan components and user configurations of your application.
Again, moving the custom directive to a separate class is a good way to fix this issue.

TIP: If this is not an option for you, you can create a `@SpringBootConfiguration` somewhere in the hierarchy of your test so that it is used instead.
Alternatively, you can specify a source for your test, which disables the behavior of finding a default one.



[[boot-features-testing-spring-boot-applications-with-spock]]
==== Using Spock to Test Spring Boot Applications
If you wish to use Spock to test a Spring Boot application, you should add a dependency on Spock's `spock-spring` module to your application's build.
`spock-spring` integrates Spring's test framework into Spock.
It is recommended that you use Spock 1.2 or later to benefit from a number of improvements to Spock's Spring Framework and Spring Boot integration.
See http://spockframework.org/spock/docs/1.2/modules.html#_spring_module[the documentation for Spock's Spring module] for further details.



[[boot-features-test-utilities]]
=== Test Utilities
A few test utility classes that are generally useful when testing your application are packaged as part of `spring-boot`.



[[boot-features-configfileapplicationcontextinitializer-test-utility]]
==== ConfigFileApplicationContextInitializer
`ConfigFileApplicationContextInitializer` is an `ApplicationContextInitializer` that you can apply to your tests to load Spring Boot `application.properties` files.
You can use it when you do not need the full set of features provided by `@SpringBootTest`, as shown in the following example:

[source,java,indent=0]
----
	@ContextConfiguration(classes = Config.class,
		initializers = ConfigFileApplicationContextInitializer.class)
----

NOTE: Using `ConfigFileApplicationContextInitializer` alone does not provide support for `@Value("${...}")` injection.
Its only job is to ensure that `application.properties` files are loaded into Spring's `Environment`.
For `@Value` support, you need to either additionally configure a `PropertySourcesPlaceholderConfigurer` or use `@SpringBootTest`, which auto-configures one for you.



[[boot-features-test-property-values]]
==== TestPropertyValues
`TestPropertyValues` lets you quickly add properties to a `ConfigurableEnvironment` or `ConfigurableApplicationContext`.
You can call it with `key=value` strings, as follows:

[source,java,indent=0]
----
	TestPropertyValues.of("org=Spring", "name=Boot").applyTo(env);
----



[[boot-features-output-capture-test-utility]]
==== OutputCapture
`OutputCapture` is a JUnit `Extension` that you can use to capture `System.out` and `System.err` output.
To use add `@ExtendWith(OutputCaptureExtension.class)` and inject `CapturedOutput` as an argument to your test class constructor or test method as follows:

[source,java,indent=0]
----
include::{test-examples}/test/system/OutputCaptureTests.java[tag=test]
----



[[boot-features-rest-templates-test-utility]]
==== TestRestTemplate
`TestRestTemplate` is a convenience alternative to Spring's `RestTemplate` that is useful in integration tests.
You can get a vanilla template or one that sends Basic HTTP authentication (with a username and password).
In either case, the template behaves in a test-friendly way by not throwing exceptions on server-side errors.

TIP: Spring Framework 5.0 provides a new `WebTestClient` that works for <<boot-features-testing-spring-boot-applications-testing-autoconfigured-webflux-tests, WebFlux integration tests>> and both <<boot-features-testing-spring-boot-applications-testing-with-running-server, WebFlux and MVC end-to-end testing>>.
It provides a fluent API for assertions, unlike `TestRestTemplate`.

It is recommended, but not mandatory, to use the Apache HTTP Client (version 4.3.2 or better).
If you have that on your classpath, the `TestRestTemplate` responds by configuring the client appropriately.
If you do use Apache's HTTP client, some additional test-friendly features are enabled:

* Redirects are not followed (so you can assert the response location).
* Cookies are ignored (so the template is stateless).

`TestRestTemplate` can be instantiated directly in your integration tests, as shown in the following example:

[source,java,indent=0]
----
	public class MyTest {

		private TestRestTemplate template = new TestRestTemplate();

		@Test
		public void testRequest() throws Exception {
			HttpHeaders headers = this.template.getForEntity(
					"https://myhost.example.com/example", String.class).getHeaders();
			assertThat(headers.getLocation()).hasHost("other.example.com");
		}

	}
----

Alternatively, if you use the `@SpringBootTest` annotation with `WebEnvironment.RANDOM_PORT` or `WebEnvironment.DEFINED_PORT`, you can inject a fully configured `TestRestTemplate` and start using it.
If necessary, additional customizations can be applied through the `RestTemplateBuilder` bean.
Any URLs that do not specify a host and port automatically connect to the embedded server, as shown in the following example:

[source,java,indent=0]
----
include::{test-examples}/web/client/SampleWebClientTests.java[tag=test]
----



[[boot-features-websockets]]
== WebSockets
Spring Boot provides WebSockets auto-configuration for embedded Tomcat, Jetty, and Undertow.
If you deploy a war file to a standalone container, Spring Boot assumes that the container is responsible for the configuration of its WebSocket support.

Spring Framework provides {spring-framework-docs}/web.html#websocket[rich WebSocket support] for MVC web applications that can be easily accessed through the `spring-boot-starter-websocket` module.

WebSocket support is also available for {spring-framework-docs}/web-reactive.html#webflux-websocket[reactive web applications] and requires to include the WebSocket API alongside `spring-boot-starter-webflux`:

[source,xml,indent=0,subs="verbatim,quotes,attributes"]
----
	<dependency>
		<groupId>javax.websocket</groupId>
		<artifactId>javax.websocket-api</artifactId>
	</dependency>
----



[[boot-features-webservices]]
== Web Services
Spring Boot provides Web Services auto-configuration so that all you must do is define your `Endpoints`.

The {spring-webservices-docs}[Spring Web Services features] can be easily accessed with the `spring-boot-starter-webservices` module.

`SimpleWsdl11Definition` and `SimpleXsdSchema` beans can be automatically created for your WSDLs and XSDs respectively.
To do so, configure their location, as shown in the following example:


[source,yaml,indent=0,configprops,configblocks]
----
	spring:
	  webservices:
	    wsdl-locations: "classpath:/wsdl"
----



[[boot-features-webservices-template]]
=== Calling Web Services with WebServiceTemplate
If you need to call remote Web services from your application, you can use the {spring-webservices-docs}#client-web-service-template[`WebServiceTemplate`] class.
Since `WebServiceTemplate` instances often need to be customized before being used, Spring Boot does not provide any single auto-configured `WebServiceTemplate` bean.
It does, however, auto-configure a `WebServiceTemplateBuilder`, which can be used to create `WebServiceTemplate` instances when needed.

The following code shows a typical example:

[source,java,indent=0]
----
	@Service
	public class MyService {

		private final WebServiceTemplate webServiceTemplate;

		public MyService(WebServiceTemplateBuilder webServiceTemplateBuilder) {
			this.webServiceTemplate = webServiceTemplateBuilder.build();
		}

		public DetailsResp someWsCall(DetailsReq detailsReq) {
			 return (DetailsResp) this.webServiceTemplate.marshalSendAndReceive(detailsReq, new SoapActionCallback(ACTION));
		}

	}
----

By default, `WebServiceTemplateBuilder` detects a suitable HTTP-based `WebServiceMessageSender` using the available HTTP client libraries on the classpath.
You can also customize read and connection timeouts as follows:

[source,java,indent=0]
----
	@Bean
	public WebServiceTemplate webServiceTemplate(WebServiceTemplateBuilder builder) {
		return builder.messageSenders(new HttpWebServiceMessageSenderBuilder()
				.setConnectTimeout(5000).setReadTimeout(2000).build()).build();
	}
----



[[boot-features-developing-auto-configuration]]
== Creating Your Own Auto-configuration
If you work in a company that develops shared libraries, or if you work on an open-source or commercial library, you might want to develop your own auto-configuration.
Auto-configuration classes can be bundled in external jars and still be picked-up by Spring Boot.

Auto-configuration can be associated to a "`starter`" that provides the auto-configuration code as well as the typical libraries that you would use with it.
We first cover what you need to know to build your own auto-configuration and then we move on to the <<boot-features-custom-starter,typical steps required to create a custom starter>>.

TIP: A https://github.com/snicoll-demos/spring-boot-master-auto-configuration[demo project] is available to showcase how you can create a starter step-by-step.



[[boot-features-understanding-auto-configured-beans]]
=== Understanding Auto-configured Beans
Under the hood, auto-configuration is implemented with standard `@Configuration` classes.
Additional `@Conditional` annotations are used to constrain when the auto-configuration should apply.
Usually, auto-configuration classes use `@ConditionalOnClass` and `@ConditionalOnMissingBean` annotations.
This ensures that auto-configuration applies only when relevant classes are found and when you have not declared your own `@Configuration`.

You can browse the source code of {spring-boot-autoconfigure-module-code}[`spring-boot-autoconfigure`] to see the `@Configuration` classes that Spring provides (see the {spring-boot-code}/spring-boot-project/spring-boot-autoconfigure/src/main/resources/META-INF/spring.factories[`META-INF/spring.factories`] file).



[[boot-features-locating-auto-configuration-candidates]]
=== Locating Auto-configuration Candidates
Spring Boot checks for the presence of a `META-INF/spring.factories` file within your published jar.
The file should list your configuration classes under the `EnableAutoConfiguration` key, as shown in the following example:

[indent=0]
----
	org.springframework.boot.autoconfigure.EnableAutoConfiguration=\
	com.mycorp.libx.autoconfigure.LibXAutoConfiguration,\
	com.mycorp.libx.autoconfigure.LibXWebAutoConfiguration
----

NOTE: Auto-configurations must be loaded that way _only_.
Make sure that they are defined in a specific package space and that they are never the target of component scanning.
Furthermore, auto-configuration classes should not enable component scanning to find additional components.
Specific ``@Import``s should be used instead.

You can use the {spring-boot-autoconfigure-module-code}/AutoConfigureAfter.java[`@AutoConfigureAfter`] or {spring-boot-autoconfigure-module-code}/AutoConfigureBefore.java[`@AutoConfigureBefore`] annotations if your configuration needs to be applied in a specific order.
For example, if you provide web-specific configuration, your class may need to be applied after `WebMvcAutoConfiguration`.

If you want to order certain auto-configurations that should not have any direct knowledge of each other, you can also use `@AutoConfigureOrder`.
That annotation has the same semantic as the regular `@Order` annotation but provides a dedicated order for auto-configuration classes.

As with standard `@Configuration` classes, the order in which auto-configuration classes are applied only affects the order in which their beans are defined.
The order in which those beans are subsequently created is unaffected and is determined by each bean's dependencies and any `@DependsOn` relationships.



[[boot-features-condition-annotations]]
=== Condition Annotations
You almost always want to include one or more `@Conditional` annotations on your auto-configuration class.
The `@ConditionalOnMissingBean` annotation is one common example that is used to allow developers to override auto-configuration if they are not happy with your defaults.

Spring Boot includes a number of `@Conditional` annotations that you can reuse in your own code by annotating `@Configuration` classes or individual `@Bean` methods.
These annotations include:

* <<boot-features-class-conditions>>
* <<boot-features-bean-conditions>>
* <<boot-features-property-conditions>>
* <<boot-features-resource-conditions>>
* <<boot-features-web-application-conditions>>
* <<boot-features-spel-conditions>>



[[boot-features-class-conditions]]
==== Class Conditions
The `@ConditionalOnClass` and `@ConditionalOnMissingClass` annotations let `@Configuration` classes be included based on the presence or absence of specific classes.
Due to the fact that annotation metadata is parsed by using https://asm.ow2.io/[ASM], you can use the `value` attribute to refer to the real class, even though that class might not actually appear on the running application classpath.
You can also use the `name` attribute if you prefer to specify the class name by using a `String` value.

This mechanism does not apply the same way to `@Bean` methods where typically the return type is the target of the condition: before the condition on the method applies, the JVM will have loaded the class and potentially processed method references which will fail if the class is not present.

To handle this scenario, a separate `@Configuration` class can be used to isolate the condition, as shown in the following example:

[source,java,indent=0]
----
	@Configuration(proxyBeanMethods = false)
	// Some conditions
	public class MyAutoConfiguration {

		// Auto-configured beans

		@Configuration(proxyBeanMethods = false)
		@ConditionalOnClass(EmbeddedAcmeService.class)
		static class EmbeddedConfiguration {

			@Bean
			@ConditionalOnMissingBean
			public EmbeddedAcmeService embeddedAcmeService() { ... }

		}

	}
----

TIP: If you use `@ConditionalOnClass` or `@ConditionalOnMissingClass` as a part of a meta-annotation to compose your own composed annotations, you must use `name` as referring to the class in such a case is not handled.



[[boot-features-bean-conditions]]
==== Bean Conditions
The `@ConditionalOnBean` and `@ConditionalOnMissingBean` annotations let a bean be included based on the presence or absence of specific beans.
You can use the `value` attribute to specify beans by type or `name` to specify beans by name.
The `search` attribute lets you limit the `ApplicationContext` hierarchy that should be considered when searching for beans.

When placed on a `@Bean` method, the target type defaults to the return type of the method, as shown in the following example:

[source,java,indent=0]
----
	@Configuration(proxyBeanMethods = false)
	public class MyAutoConfiguration {

		@Bean
		@ConditionalOnMissingBean
		public MyService myService() { ... }

	}
----

In the preceding example, the `myService` bean is going to be created if no bean of type `MyService` is already contained in the `ApplicationContext`.

TIP: You need to be very careful about the order in which bean definitions are added, as these conditions are evaluated based on what has been processed so far.
For this reason, we recommend using only `@ConditionalOnBean` and `@ConditionalOnMissingBean` annotations on auto-configuration classes (since these are guaranteed to load after any user-defined bean definitions have been added).

NOTE: `@ConditionalOnBean` and `@ConditionalOnMissingBean` do not prevent `@Configuration` classes from being created.
The only difference between using these conditions at the class level and marking each contained `@Bean` method with the annotation is that the former prevents registration of the `@Configuration` class as a bean if the condition does not match.

TIP: When declaring a `@Bean` method, provide as much type information as possible in the method's return type.
For example, if your bean's concrete class implements an interface the bean method's return type should be the concrete class and not the interface.
Providing as much type information as possible in `@Bean` methods is particularly important when using bean conditions as their evaluation can only rely upon to type information that's available in the method signature.



[[boot-features-property-conditions]]
==== Property Conditions
The `@ConditionalOnProperty` annotation lets configuration be included based on a Spring Environment property.
Use the `prefix` and `name` attributes to specify the property that should be checked.
By default, any property that exists and is not equal to `false` is matched.
You can also create more advanced checks by using the `havingValue` and `matchIfMissing` attributes.



[[boot-features-resource-conditions]]
==== Resource Conditions
The `@ConditionalOnResource` annotation lets configuration be included only when a specific resource is present.
Resources can be specified by using the usual Spring conventions, as shown in the following example: `file:/home/user/test.dat`.



[[boot-features-web-application-conditions]]
==== Web Application Conditions
The `@ConditionalOnWebApplication` and `@ConditionalOnNotWebApplication` annotations let configuration be included depending on whether the application is a "`web application`".
A servlet-based web application is any application that uses a Spring `WebApplicationContext`, defines a `session` scope, or has a `ConfigurableWebEnvironment`.
A reactive web application is any application that uses a `ReactiveWebApplicationContext`, or has a `ConfigurableReactiveWebEnvironment`.

The `@ConditionalOnWarDeployment` annotation lets configuration be included depending on whether the application is a traditional WAR application that is deployed to a container.
This condition will not match for applications that are run with an embedded server.



[[boot-features-spel-conditions]]
==== SpEL Expression Conditions
The `@ConditionalOnExpression` annotation lets configuration be included based on the result of a {spring-framework-docs}/core.html#expressions[SpEL expression].



[[boot-features-test-autoconfig]]
=== Testing your Auto-configuration
An auto-configuration can be affected by many factors: user configuration (`@Bean` definition and `Environment` customization), condition evaluation (presence of a particular library), and others.
Concretely, each test should create a well defined `ApplicationContext` that represents a combination of those customizations.
`ApplicationContextRunner` provides a great way to achieve that.

`ApplicationContextRunner` is usually defined as a field of the test class to gather the base, common configuration.
The following example makes sure that `UserServiceAutoConfiguration` is always invoked:

[source,java,indent=0]
----
include::{test-examples}/autoconfigure/UserServiceAutoConfigurationTests.java[tag=runner]
----

TIP: If multiple auto-configurations have to be defined, there is no need to order their declarations as they are invoked in the exact same order as when running the application.

Each test can use the runner to represent a particular use case.
For instance, the sample below invokes a user configuration (`UserConfiguration`) and checks that the auto-configuration backs off properly.
Invoking `run` provides a callback context that can be used with `AssertJ`.

[source,java,indent=0]
----
include::{test-examples}/autoconfigure/UserServiceAutoConfigurationTests.java[tag=test-user-config]
----

It is also possible to easily customize the `Environment`, as shown in the following example:

[source,java,indent=0]
----
include::{test-examples}/autoconfigure/UserServiceAutoConfigurationTests.java[tag=test-env]
----

The runner can also be used to display the `ConditionEvaluationReport`.
The report can be printed at `INFO` or `DEBUG` level.
The following example shows how to use the `ConditionEvaluationReportLoggingListener` to print the report in auto-configuration tests.

[source,java,indent=0]
----
	@Test
	void autoConfigTest() {
		ConditionEvaluationReportLoggingListener initializer = new ConditionEvaluationReportLoggingListener(
				LogLevel.INFO);
		ApplicationContextRunner contextRunner = new ApplicationContextRunner()
				.withInitializer(initializer).run((context) -> {
						// Do something...
				});
	}
----



==== Simulating a Web Context
If you need to test an auto-configuration that only operates in a Servlet or Reactive web application context, use the `WebApplicationContextRunner` or `ReactiveWebApplicationContextRunner` respectively.



==== Overriding the Classpath
It is also possible to test what happens when a particular class and/or package is not present at runtime.
Spring Boot ships with a `FilteredClassLoader` that can easily be used by the runner.
In the following example, we assert that if `UserService` is not present, the auto-configuration is properly disabled:

[source,java,indent=0]
----
include::{test-examples}/autoconfigure/UserServiceAutoConfigurationTests.java[tag=test-classloader]
----



[[boot-features-custom-starter]]
=== Creating Your Own Starter
A typical Spring Boot starter contains code to auto-configure and customize the infrastructure of a given technology, let's call that "acme".
To make it easily extensible, a number of configuration keys in a dedicated namespace can be exposed to the environment.
Finally, a single "starter" dependency is provided to help users get started as easily as possible.

Concretely, a custom starter can contain the following:

* The `autoconfigure` module that contains the auto-configuration code for "acme".
* The `starter` module that provides a dependency to the `autoconfigure` module as well as "acme" and any additional dependencies that are typically useful.
In a nutshell, adding the starter should provide everything needed to start using that library.

This separation in two modules is in no way necessary.
If "acme" has several flavours, options or optional features, then it is better to separate the auto-configuration as you can clearly express the fact some features are optional.
Besides, you have the ability to craft a starter that provides an opinion about those optional dependencies.
At the same time, others can rely only on the `autoconfigure` module and craft their own starter with different opinions.

If the auto-configuration is relatively straightforward and does not have optional feature, merging the two modules in the starter is definitely an option.



[[boot-features-custom-starter-naming]]
==== Naming
You should make sure to provide a proper namespace for your starter.
Do not start your module names with `spring-boot`, even if you use a different Maven `groupId`.
We may offer official support for the thing you auto-configure in the future.

As a rule of thumb, you should name a combined module after the starter.
For example, assume that you are creating a starter for "acme" and that you name the auto-configure module `acme-spring-boot` and the starter `acme-spring-boot-starter`.
If you only have one module that combines the two, name it `acme-spring-boot-starter`.



[[boot-features-custom-starter-configuration-keys]]
==== Configuration keys
If your starter provides configuration keys, use a unique namespace for them.
In particular, do not include your keys in the namespaces that Spring Boot uses (such as `server`, `management`, `spring`, and so on).
If you use the same namespace, we may modify these namespaces in the future in ways that break your modules.
As a rule of thumb, prefix all your keys with a namespace that you own (e.g. `acme`).

Make sure that configuration keys are documented by adding field javadoc for each property, as shown in the following example:

[source,java,indent=0]
----
	@ConfigurationProperties("acme")
	public class AcmeProperties {

		/**
		 * Whether to check the location of acme resources.
		 */
		private boolean checkLocation = true;

		/**
		 * Timeout for establishing a connection to the acme server.
		 */
		private Duration loginTimeout = Duration.ofSeconds(3);

		// getters & setters

	}
----

NOTE: You should only use plain text with `@ConfigurationProperties` field Javadoc, since they are not processed before being added to the JSON.

Here are some rules we follow internally to make sure descriptions are consistent:

* Do not start the description by "The" or "A".
* For `boolean` types, start the description with "Whether" or "Enable".
* For collection-based types, start the description with "Comma-separated list"
* Use `java.time.Duration` rather than `long` and describe the default unit if it differs from milliseconds, e.g. "If a duration suffix is not specified, seconds will be used".
* Do not provide the default value in the description unless it has to be determined at runtime.

Make sure to <<appendix-configuration-metadata.adoc#configuration-metadata-annotation-processor,trigger meta-data generation>> so that IDE assistance is available for your keys as well.
You may want to review the generated metadata (`META-INF/spring-configuration-metadata.json`) to make sure your keys are properly documented.
Using your own starter in a compatible IDE is also a good idea to validate that quality of the metadata.



[[boot-features-custom-starter-module-autoconfigure]]
==== The "`autoconfigure`" Module
The `autoconfigure` module contains everything that is necessary to get started with the library.
It may also contain configuration key definitions (such as `@ConfigurationProperties`) and any callback interface that can be used to further customize how the components are initialized.

TIP: You should mark the dependencies to the library as optional so that you can include the `autoconfigure` module in your projects more easily.
If you do it that way, the library is not provided and, by default, Spring Boot backs off.

Spring Boot uses an annotation processor to collect the conditions on auto-configurations in a metadata file (`META-INF/spring-autoconfigure-metadata.properties`).
If that file is present, it is used to eagerly filter auto-configurations that do not match, which will improve startup time.
It is recommended to add the following dependency in a module that contains auto-configurations:

[source,xml,indent=0,subs="verbatim,quotes,attributes"]
----
	<dependency>
		<groupId>org.springframework.boot</groupId>
		<artifactId>spring-boot-autoconfigure-processor</artifactId>
		<optional>true</optional>
	</dependency>
----

If you have defined auto-configurations directly in your application, make sure to configure the `spring-boot-maven-plugin` to prevent the `repackage` goal from adding the dependency into the fat jar:

[source,xml,indent=0,subs="verbatim,quotes,attributes"]
----
	<project>
		<build>
			<plugins>
				<plugin>
					<groupId>org.springframework.boot</groupId>
					<artifactId>spring-boot-maven-plugin</artifactId>
					<configuration>
						<excludes>
							<exclude>
								<groupId>org.springframework.boot</groupId>
								<artifactId>spring-boot-autoconfigure-processor</artifactId>
							</exclude>
						</excludes>
					</configuration>
				</plugin>
			</plugins>
		</build>
	</project>
----

With Gradle 4.5 and earlier, the dependency should be declared in the `compileOnly` configuration, as shown in the following example:

[source,groovy,indent=0,subs="verbatim,quotes,attributes"]
----
	dependencies {
		compileOnly "org.springframework.boot:spring-boot-autoconfigure-processor"
	}
----

With Gradle 4.6 and later, the dependency should be declared in the `annotationProcessor` configuration, as shown in the following example:

[source,groovy,indent=0,subs="verbatim,quotes,attributes"]
----
	dependencies {
		annotationProcessor "org.springframework.boot:spring-boot-autoconfigure-processor"
	}
----



[[boot-features-custom-starter-module-starter]]
==== Starter Module
The starter is really an empty jar.
Its only purpose is to provide the necessary dependencies to work with the library.
You can think of it as an opinionated view of what is required to get started.

Do not make assumptions about the project in which your starter is added.
If the library you are auto-configuring typically requires other starters, mention them as well.
Providing a proper set of _default_ dependencies may be hard if the number of optional dependencies is high, as you should avoid including dependencies that are unnecessary for a typical usage of the library.
In other words, you should not include optional dependencies.

NOTE: Either way, your starter must reference the core Spring Boot starter (`spring-boot-starter`) directly or indirectly (i.e. no need to add it if your starter relies on another starter).
If a project is created with only your custom starter, Spring Boot's core features will be honoured by the presence of the core starter.



[[boot-features-kotlin]]
== Kotlin support
https://kotlinlang.org[Kotlin] is a statically-typed language targeting the JVM (and other platforms) which allows writing concise and elegant code while providing {kotlin-docs}java-interop.html[interoperability] with existing libraries written in Java.

Spring Boot provides Kotlin support by leveraging the support in other Spring projects such as Spring Framework, Spring Data, and Reactor.
See the {spring-framework-docs}/languages.html#kotlin[Spring Framework Kotlin support documentation] for more information.

The easiest way to start with Spring Boot and Kotlin is to follow https://spring.io/guides/tutorials/spring-boot-kotlin/[this comprehensive tutorial].
You can create new Kotlin projects via https://start.spring.io/#!language=kotlin[start.spring.io].
Feel free to join the #spring channel of https://slack.kotlinlang.org/[Kotlin Slack] or ask a question with the `spring` and `kotlin` tags on https://stackoverflow.com/questions/tagged/spring+kotlin[Stack Overflow] if you need support.



[[boot-features-kotlin-requirements]]
=== Requirements
Spring Boot supports Kotlin 1.3.x.
To use Kotlin, `org.jetbrains.kotlin:kotlin-stdlib` and `org.jetbrains.kotlin:kotlin-reflect` must be present on the classpath.
The `kotlin-stdlib` variants `kotlin-stdlib-jdk7` and `kotlin-stdlib-jdk8` can also be used.

Since https://discuss.kotlinlang.org/t/classes-final-by-default/166[Kotlin classes are final by default], you are likely to want to configure {kotlin-docs}compiler-plugins.html#spring-support[kotlin-spring] plugin in order to automatically open Spring-annotated classes so that they can be proxied.

https://github.com/FasterXML/jackson-module-kotlin[Jackson's Kotlin module] is required for serializing / deserializing JSON data in Kotlin.
It is automatically registered when found on the classpath.
A warning message is logged if Jackson and Kotlin are present but the Jackson Kotlin module is not.

TIP: These dependencies and plugins are provided by default if one bootstraps a Kotlin project on https://start.spring.io/#!language=kotlin[start.spring.io].



[[boot-features-kotlin-null-safety]]
=== Null-safety
One of Kotlin's key features is {kotlin-docs}null-safety.html[null-safety].
It deals with `null` values at compile time rather than deferring the problem to runtime and encountering a `NullPointerException`.
This helps to eliminate a common source of bugs without paying the cost of wrappers like `Optional`.
Kotlin also allows using functional constructs with nullable values as described in this https://www.baeldung.com/kotlin-null-safety[comprehensive guide to null-safety in Kotlin].

Although Java does not allow one to express null-safety in its type system, Spring Framework, Spring Data, and Reactor now provide null-safety of their API via tooling-friendly annotations.
By default, types from Java APIs used in Kotlin are recognized as {kotlin-docs}java-interop.html#null-safety-and-platform-types[platform types] for which null-checks are relaxed.
{kotlin-docs}java-interop.html#jsr-305-support[Kotlin's support for JSR 305 annotations] combined with nullability annotations provide null-safety for the related Spring API in Kotlin.

The JSR 305 checks can be configured by adding the `-Xjsr305` compiler flag with the following options: `-Xjsr305={strict|warn|ignore}`.
The default behavior is the same as `-Xjsr305=warn`.
The `strict` value is required to have null-safety taken in account in Kotlin types inferred from Spring API but should be used with the knowledge that Spring API nullability declaration could evolve even between minor releases and more checks may be added in the future).

WARNING: Generic type arguments, varargs and array elements nullability are not yet supported.
See https://jira.spring.io/browse/SPR-15942[SPR-15942] for up-to-date information.
Also be aware that Spring Boot's own API is {github-issues}10712[not yet annotated].



[[boot-features-kotlin-api]]
=== Kotlin API



[[boot-features-kotlin-api-runapplication]]
==== runApplication
Spring Boot provides an idiomatic way to run an application with `runApplication<MyApplication>(*args)` as shown in the following example:

[source,kotlin,indent=0]
----
	import org.springframework.boot.autoconfigure.SpringBootApplication
	import org.springframework.boot.runApplication

	@SpringBootApplication
	class MyApplication

	fun main(args: Array<String>) {
		runApplication<MyApplication>(*args)
	}
----

This is a drop-in replacement for `SpringApplication.run(MyApplication::class.java, *args)`.
It also allows customization of the application as shown in the following example:

[source,kotlin,indent=0]
----
	runApplication<MyApplication>(*args) {
		setBannerMode(OFF)
	}
----



[[boot-features-kotlin-api-extensions]]
==== Extensions
Kotlin {kotlin-docs}extensions.html[extensions] provide the ability to extend existing classes with additional functionality.
The Spring Boot Kotlin API makes use of these extensions to add new Kotlin specific conveniences to existing APIs.

`TestRestTemplate` extensions, similar to those provided by Spring Framework for `RestOperations` in Spring Framework, are provided.
Among other things, the extensions make it possible to take advantage of Kotlin reified type parameters.



[[boot-features-kotlin-dependency-management]]
=== Dependency management
In order to avoid mixing different versions of Kotlin dependencies on the classpath, Spring Boot imports the Kotlin BOM.

With Maven, the Kotlin version can be customized via the `kotlin.version` property and plugin management is provided for `kotlin-maven-plugin`.
With Gradle, the Spring Boot plugin automatically aligns the `kotlin.version` with the version of the Kotlin plugin.

Spring Boot also manages the version of Coroutines dependencies by importing the Kotlin Coroutines BOM.
The version can be customized via the `kotlin-coroutines.version` property.

TIP: `org.jetbrains.kotlinx:kotlinx-coroutines-reactor` dependency is provided by default if one bootstraps a Kotlin project with at least one reactive dependency on https://start.spring.io/#!language=kotlin[start.spring.io].


[[boot-features-kotlin-configuration-properties]]
=== @ConfigurationProperties
`@ConfigurationProperties` when used in combination with <<boot-features-external-config-constructor-binding,`@ConstructorBinding`>> supports classes with immutable `val` properties as shown in the following example:

[source,kotlin,indent=0]
----
@ConstructorBinding
@ConfigurationProperties("example.kotlin")
data class KotlinExampleProperties(
		val name: String,
		val description: String,
		val myService: MyService) {

	data class MyService(
			val apiToken: String,
			val uri: URI
	)
}
----

TIP: To generate <<appendix-configuration-metadata.adoc#configuration-metadata-annotation-processor,your own metadata>> using the annotation processor, {kotlin-docs}kapt.html[`kapt` should be configured] with the `spring-boot-configuration-processor` dependency.
Note that some features (such as detecting the default value or deprecated items) are not working due to limitations in the model kapt provides.



[[boot-features-kotlin-testing]]
=== Testing
While it is possible to use JUnit 4 to test Kotlin code, JUnit 5 is provided by default and is recommended.
JUnit 5 enables a test class to be instantiated once and reused for all of the class's tests.
This makes it possible to use `@BeforeAll` and `@AfterAll` annotations on non-static methods, which is a good fit for Kotlin.

To mock Kotlin classes, https://mockk.io/[MockK] is recommended.
If you need the `Mockk` equivalent of the Mockito specific <<boot-features-testing-spring-boot-applications-mocking-beans,`@MockBean` and `@SpyBean` annotations>>, you can use https://github.com/Ninja-Squad/springmockk[SpringMockK] which provides similar `@MockkBean` and `@SpykBean` annotations.



[[boot-features-kotlin-resources]]
=== Resources



[[boot-features-kotlin-resources-further-reading]]
==== Further reading
* {kotlin-docs}[Kotlin language reference]
* https://kotlinlang.slack.com/[Kotlin Slack] (with a dedicated #spring channel)
* https://stackoverflow.com/questions/tagged/spring+kotlin[Stackoverflow with `spring` and `kotlin` tags]
* https://try.kotlinlang.org/[Try Kotlin in your browser]
* https://blog.jetbrains.com/kotlin/[Kotlin blog]
* https://kotlin.link/[Awesome Kotlin]
* https://spring.io/guides/tutorials/spring-boot-kotlin/[Tutorial: building web applications with Spring Boot and Kotlin]
* https://spring.io/blog/2016/02/15/developing-spring-boot-applications-with-kotlin[Developing Spring Boot applications with Kotlin]
* https://spring.io/blog/2016/03/20/a-geospatial-messenger-with-kotlin-spring-boot-and-postgresql[A Geospatial Messenger with Kotlin, Spring Boot and PostgreSQL]
* https://spring.io/blog/2017/01/04/introducing-kotlin-support-in-spring-framework-5-0[Introducing Kotlin support in Spring Framework 5.0]
* https://spring.io/blog/2017/08/01/spring-framework-5-kotlin-apis-the-functional-way[Spring Framework 5 Kotlin APIs, the functional way]



[[boot-features-kotlin-resources-examples]]
==== Examples
* https://github.com/sdeleuze/spring-boot-kotlin-demo[spring-boot-kotlin-demo]: regular Spring Boot + Spring Data JPA project
* https://github.com/mixitconf/mixit[mixit]: Spring Boot 2 + WebFlux + Reactive Spring Data MongoDB
* https://github.com/sdeleuze/spring-kotlin-fullstack[spring-kotlin-fullstack]: WebFlux Kotlin fullstack example with Kotlin2js for frontend instead of JavaScript or TypeScript
* https://github.com/spring-petclinic/spring-petclinic-kotlin[spring-petclinic-kotlin]: Kotlin version of the Spring PetClinic Sample Application
* https://github.com/sdeleuze/spring-kotlin-deepdive[spring-kotlin-deepdive]: a step by step migration for Boot 1.0 + Java to Boot 2.0 + Kotlin
* https://github.com/sdeleuze/spring-boot-coroutines-demo[spring-boot-coroutines-demo]: Coroutines sample project



[[boot-features-container-images]]
== Container Images
It is easily possible to package a Spring Boot fat jar as a docker image.
However, there are various downsides to copying and running the fat jar as is in the docker image.
There’s always a certain amount of overhead when running a fat jar without unpacking it, and in a containerized environment this can be noticeable.
The other issue is that putting your application's code and all its dependencies in one layer in the Docker image is sub-optimal.
Since you probably recompile your code more often than you upgrade the version of Spring Boot you use, it’s often better to separate things a bit more.
If you put jar files in the layer before your application classes, Docker often only needs to change the very bottom layer and can pick others up from its cache.

[[boot-layering-docker-images]]
=== Layering Docker Images
To make it easier to create optimized Docker images, Spring Boot supports adding a layer index file to the jar.
It provides a list of layers and the parts of the jar that should be contained within them.
The list of layers in the index is ordered based on the order in which the layers should be added to the Docker/OCI image.
Out-of-the-box, the following layers are supported:

* `dependencies` (for regular released dependencies)
* `spring-boot-loader` (for everything under `org/springframework/boot/loader`)
* `snapshot-dependencies` (for snapshot dependencies)
* `application` (for application classes and resources)

The following shows an example of a `layers.idx` file:

[source,yaml,indent=0]
----
	- "dependencies":
	  - BOOT-INF/lib/library1.jar
	  - BOOT-INF/lib/library2.jar
	- "spring-boot-loader":
	  - org/springframework/boot/loader/JarLauncher.class
	  - org/springframework/boot/loader/jar/JarEntry.class
	- "snapshot-dependencies":
	  - BOOT-INF/lib/library3-SNAPSHOT.jar
	- "application":
	  - META-INF/MANIFEST.MF
	  - BOOT-INF/classes/a/b/C.class
----

This layering is designed to separate code based on how likely it is to change between application builds.
Library code is less likely to change between builds, so it is placed in its own layers to allow tooling to re-use the layers from cache.
Application code is more likely to change between builds so it is isolated in a separate layer.

For Maven, refer to the {spring-boot-maven-plugin-docs}#repackage-layers[packaging layered jars section] for more details on adding a layer index to the jar.
For Gradle, refer to the {spring-boot-gradle-plugin-docs}#packaging-layered-jars[packaging layered jars section] of the Gradle plugin documentation.

=== Building Container Images
Spring Boot applications can be containerized <<boot-features-container-images-docker,using Dockerfiles>>, or by <<boot-features-container-images-buildpacks,using Cloud Native Buildpacks to create docker compatible container images that you can run anywhere>>.

[[boot-features-container-images-docker]]
==== Dockerfiles
While it is possible to convert a Spring Boot fat jar into a docker image with just a few lines in the Dockerfile, we will use the <<boot-layering-docker-images,layering feature>> to create an optimized docker image.
When you create a jar containing the layers index file, the `spring-boot-jarmode-layertools` jar will be added as a dependency to your jar.
With this jar on the classpath, you can launch your application in a special mode which allows the bootstrap code to run something entirely different from your application, for example, something that extracts the layers.

CAUTION: The `layertools` mode can not be used with a <<deployment.adoc#deployment-install, fully executable Spring Boot archive>> that includes a launch script.
Disable launch script configuration when building a jar file that is intended to be used with `layertools`.

Here’s how you can launch your jar with a `layertools` jar mode:

[source]
----
$ java -Djarmode=layertools -jar my-app.jar
----

This will provide the following output:

[source]
----
Usage:
  java -Djarmode=layertools -jar my-app.jar

Available commands:
  list     List layers from the jar that can be extracted
  extract  Extracts layers from the jar for image creation
  help     Help about any command
----

The `extract` command can be used to easily split the application into layers to be added to the dockerfile.
Here's an example of a Dockerfile using `jarmode`.

[source]
----
FROM adoptopenjdk:11-jre-hotspot as builder
WORKDIR application
ARG JAR_FILE=target/*.jar
COPY ${JAR_FILE} application.jar
RUN java -Djarmode=layertools -jar application.jar extract

FROM adoptopenjdk:11-jre-hotspot
WORKDIR application
COPY --from=builder application/dependencies/ ./
COPY --from=builder application/spring-boot-loader/ ./
COPY --from=builder application/snapshot-dependencies/ ./
COPY --from=builder application/application/ ./
ENTRYPOINT ["java", "org.springframework.boot.loader.JarLauncher"]
----

Assuming the above `Dockerfile` is in the current directory, your docker image can be built with `docker build .`, or optionally specifying the path to your application jar, as shown in the following example:

[indent=0]
----
	docker build --build-arg JAR_FILE=path/to/myapp.jar .
----

This is a multi-stage dockerfile.
The builder stage extracts the directories that are needed later.
Each of the `COPY` commands relates to the layers extracted by the jarmode.

Of course, a Dockerfile can be written without using the jarmode.
You can use some combination of `unzip` and `mv` to move things to the right layer but jarmode simplifies that.


[[boot-features-container-images-buildpacks]]
==== Cloud Native Buildpacks
Dockerfiles are just one way to build docker images.
Another way to build docker images is directly from your Maven or Gradle plugin, using buildpacks.
If you’ve ever used an application platform such as Cloud Foundry or Heroku then you’ve probably used a buildpack.
Buildpacks are the part of the platform that takes your application and converts it into something that the platform can actually run.
For example, Cloud Foundry’s Java buildpack will notice that you’re pushing a `.jar` file and automatically add a relevant JRE.

With Cloud Native Buildpacks, you can create Docker compatible images that you can run anywhere.
Spring Boot includes buildpack support directly for both Maven and Gradle.
This means you can just type a single command and quickly get a sensible image into your locally running Docker daemon.

Refer to the individual plugin documentation on how to use buildpacks with {spring-boot-maven-plugin-docs}#build-image[Maven] and {spring-boot-gradle-plugin-docs}#build-image[Gradle].

NOTE: The https://github.com/paketo-buildpacks/spring-boot[Paketo Spring Boot buildpack] has also been updated to support the `layers.idx` file so any customization that is applied to it will be reflected in the image created by the buildpack.

NOTE: In order to achieve reproducible builds and container image caching, Buildpacks can manipulate the application resources metadata (such as the file "last modified" information).
You should ensure that your application does not rely on that metadata at runtime.
Spring Boot can use that information when serving static resources, but this can be disabled with configprop:spring.web.resources.cache.use-last-modified[]

[[boot-features-whats-next]]
== What to Read Next
If you want to learn more about any of the classes discussed in this section, you can check out the {spring-boot-api}/[Spring Boot API documentation] or you can browse the {spring-boot-code}[source code directly].
If you have specific questions, take a look at the <<howto.adoc#howto, how-to>> section.

If you are comfortable with Spring Boot's core features, you can continue on and read about <<production-ready-features.adoc#production-ready, production-ready features>>.<|MERGE_RESOLUTION|>--- conflicted
+++ resolved
@@ -4325,17 +4325,12 @@
 When using deferred or lazy bootstrapping, the auto-configured `EntityManagerFactoryBuilder` will use the context's `AsyncTaskExecutor`, if any, as the bootstrap executor.
 If more than one exists, the one named `applicationTaskExecutor` will be used.
 
-<<<<<<< HEAD
-NOTE: When using deferred or lazy bootstrapping, make sure to defer any access to the JPA infrastructure after the application context bootstrap phase.
-=======
 [NOTE]
 ====
-When using deferred or lazy bootstraping, make sure to defer any access to the JPA infrastructure after the application context bootstrap phase.
+When using deferred or lazy bootstrapping, make sure to defer any access to the JPA infrastructure after the application context bootstrap phase.
 You can use `SmartInitializingSingleton` to invoke any initialization that requires the JPA infrastructure.
 For JPA components (such as converters) that are created as Spring beans, use `ObjectProvider` to delay the resolution of dependencies, if any.
 ====
-
->>>>>>> ab785d94
 
 TIP: We have barely scratched the surface of Spring Data JPA.
 For complete details, see the {spring-data-jdbc-docs}[Spring Data JPA reference documentation].
