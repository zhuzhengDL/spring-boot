--- conflicted
+++ resolved
@@ -114,22 +114,7 @@
 === Caffeine
 Simply add the `com.github.ben-manes.caffeine:caffeine` dependency to enable support
 for Caffeine. You can customize how caches are created in different ways, see
-<<<<<<< HEAD
-`application.properties` for an example and the documentation for more details.
-=======
 `application.properties` for an example and the documentation for more details.
 
 TIP: Run sample cache application using Hazelcast with
-`$mvn spring-boot:run -Pcaffeine`.
-
-
-
-=== Guava
-Spring Boot does not provide any dependency management for _Guava_ so you'll have to
-add the `com.google.guava:guava` dependency with a version. You can customize how
-caches are created in different ways, see `application.properties` for an example and
-the documentation for more details.
-
-TIP: Run sample cache application using Hazelcast with
-`$mvn spring-boot:run -Pguava`.
->>>>>>> e9057354
+`$mvn spring-boot:run -Pcaffeine`.